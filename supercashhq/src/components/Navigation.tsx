import { Link, useLocation } from "react-router-dom";
import { Button } from "@/components/ui/button";
import { Zap, Menu, Wallet, LogOut } from "lucide-react";
import { TokenSelector } from "./TokenSelector";
import { ThemeToggle } from "./ThemeToggle";
import { NetworkSwitcher } from "./NetworkSwitcher";
import WalletConnector from "./WalletConnector";
import { Sheet, SheetContent, SheetTrigger } from "@/components/ui/sheet";
import { useState } from "react";
import { useAptosWallet } from "@/hooks/useAptosWallet";

const Navigation = () => {
  const location = useLocation();
  const [open, setOpen] = useState(false);
<<<<<<< HEAD
  const { connected, connecting, address, connect, disconnect } = useAptosWallet();

  const isActive = (path: string) => location.pathname === path;

  const formatAddress = (addr: string | undefined) => {
    if (!addr || typeof addr !== 'string') return "";
    try {
      if (addr.length < 10) return addr;
      return `${addr.slice(0, 6)}...${addr.slice(-4)}`;
    } catch (e) {
      console.error("Error formatting address:", e);
      return "";
    }
  };

=======

  const isActive = (path: string) => location.pathname === path;

>>>>>>> 3bed40fc
  const navLinks = [
    { path: "/", label: "Home" },
    { path: "/swap", label: "Swap" },
    { path: "/transfer", label: "Transfer" },
    { path: "/receive", label: "Receive" },
    { path: "/streaming", label: "Streaming" },
    { path: "/cashout", label: "Cash Out" },
  ];

  return (
    <nav className="border-b border-border bg-background sticky top-0 z-50">
      <div className="container mx-auto px-4 py-4">
        <div className="flex items-center justify-between">
          <Link to="/" className="flex items-center gap-2 group">
            {/* <div className="bg-primary text-primary-foreground p-2 rounded-xl border-2 border-foreground transition-transform group-hover:scale-105">
              <Zap className="w-6 h-6" />
            </div> */}
            <h1 className="text-2xl font-bold">Super<span className="text-primary">Cash</span></h1>
          </Link>

          <div className="hidden md:flex items-center gap-1">
            {navLinks.map((link) => (
              <Link key={link.path} to={link.path}>
                <Button
                  variant={isActive(link.path) ? "default" : "ghost"}
<<<<<<< HEAD
                  className="rounded-full">
=======
                  className="rounded-full"
                >
>>>>>>> 3bed40fc
                  {link.label}
                </Button>
              </Link>
            ))}
          </div>

          <div className="hidden md:flex items-center gap-3">
            <NetworkSwitcher />
            {/* <TokenSelector /> */}
            <ThemeToggle />
<<<<<<< HEAD
            {connected ? (
              <div className="flex items-center gap-2">
                <div className="px-3 py-1.5 rounded-full bg-primary/10 border border-primary text-sm font-medium">
                  {formatAddress(address)}
                </div>
                <Button
                  onClick={disconnect}
                  variant="ghost"
                  size="icon"
                  className="rounded-full"
                  title="Disconnect Wallet"
                >
                  <LogOut className="w-4 h-4" />
                </Button>
              </div>
            ) : (
              <Button
                onClick={() => connect()}
                disabled={connecting}
                className="rounded-full font-semibold"
              >
                <Wallet className="w-4 h-4 mr-2" />
                {connecting ? "Connecting..." : "Connect Wallet"}
              </Button>
            )}
=======
            <WalletConnector />
>>>>>>> 3bed40fc
          </div>

          {/* Mobile Menu */}
          <div className="flex md:hidden items-center gap-2">
            <NetworkSwitcher />
            {/* <TokenSelector /> */}
            <ThemeToggle />
            <Sheet open={open} onOpenChange={setOpen}>
              <SheetTrigger asChild>
                <Button
                  variant="outline"
                  size="icon"
                  className="rounded-full border-2">
                  <Menu className="w-5 h-5" />
                </Button>
              </SheetTrigger>
              <SheetContent className="w-[300px] rounded-l-2xl border-l-2">
                <div className="flex flex-col gap-4 mt-8">
                  {navLinks.map((link) => (
<<<<<<< HEAD
                    <Link
                      key={link.path}
                      to={link.path}
                      onClick={() => setOpen(false)}>
                      <Button
                        variant={isActive(link.path) ? "default" : "ghost"}
                        className="w-full justify-start rounded-xl text-lg">
=======
                    <Link key={link.path} to={link.path} onClick={() => setOpen(false)}>
                      <Button
                        variant={isActive(link.path) ? "default" : "ghost"}
                        className="w-full justify-start rounded-xl text-lg"
                      >
>>>>>>> 3bed40fc
                        {link.label}
                      </Button>
                    </Link>
                  ))}
<<<<<<< HEAD
                  {connected ? (
                    <div className="space-y-3 mt-4">
                      <div className="px-4 py-2 rounded-xl bg-primary/10 border border-primary text-center font-medium">
                        {formatAddress(address)}
                      </div>
                      <Button
                        onClick={disconnect}
                        variant="outline"
                        className="w-full rounded-xl font-semibold text-lg"
                      >
                        <LogOut className="w-4 h-4 mr-2" />
                        Disconnect
                      </Button>
                    </div>
                  ) : (
                    <Button
                      onClick={() => connect()}
                      disabled={connecting}
                      className="rounded-xl font-semibold text-lg mt-4"
                    >
                      <Wallet className="w-4 h-4 mr-2" />
                      {connecting ? "Connecting..." : "Connect Wallet"}
                    </Button>
                  )}
=======
                  <WalletConnector fullWidth />
>>>>>>> 3bed40fc
                </div>
              </SheetContent>
            </Sheet>
          </div>
        </div>
      </div>
    </nav>
  );
};

export default Navigation;<|MERGE_RESOLUTION|>--- conflicted
+++ resolved
@@ -7,32 +7,12 @@
 import WalletConnector from "./WalletConnector";
 import { Sheet, SheetContent, SheetTrigger } from "@/components/ui/sheet";
 import { useState } from "react";
-import { useAptosWallet } from "@/hooks/useAptosWallet";
 
 const Navigation = () => {
   const location = useLocation();
   const [open, setOpen] = useState(false);
-<<<<<<< HEAD
-  const { connected, connecting, address, connect, disconnect } = useAptosWallet();
 
   const isActive = (path: string) => location.pathname === path;
-
-  const formatAddress = (addr: string | undefined) => {
-    if (!addr || typeof addr !== 'string') return "";
-    try {
-      if (addr.length < 10) return addr;
-      return `${addr.slice(0, 6)}...${addr.slice(-4)}`;
-    } catch (e) {
-      console.error("Error formatting address:", e);
-      return "";
-    }
-  };
-
-=======
-
-  const isActive = (path: string) => location.pathname === path;
-
->>>>>>> 3bed40fc
   const navLinks = [
     { path: "/", label: "Home" },
     { path: "/swap", label: "Swap" },
@@ -58,12 +38,8 @@
               <Link key={link.path} to={link.path}>
                 <Button
                   variant={isActive(link.path) ? "default" : "ghost"}
-<<<<<<< HEAD
-                  className="rounded-full">
-=======
                   className="rounded-full"
                 >
->>>>>>> 3bed40fc
                   {link.label}
                 </Button>
               </Link>
@@ -74,35 +50,7 @@
             <NetworkSwitcher />
             {/* <TokenSelector /> */}
             <ThemeToggle />
-<<<<<<< HEAD
-            {connected ? (
-              <div className="flex items-center gap-2">
-                <div className="px-3 py-1.5 rounded-full bg-primary/10 border border-primary text-sm font-medium">
-                  {formatAddress(address)}
-                </div>
-                <Button
-                  onClick={disconnect}
-                  variant="ghost"
-                  size="icon"
-                  className="rounded-full"
-                  title="Disconnect Wallet"
-                >
-                  <LogOut className="w-4 h-4" />
-                </Button>
-              </div>
-            ) : (
-              <Button
-                onClick={() => connect()}
-                disabled={connecting}
-                className="rounded-full font-semibold"
-              >
-                <Wallet className="w-4 h-4 mr-2" />
-                {connecting ? "Connecting..." : "Connect Wallet"}
-              </Button>
-            )}
-=======
             <WalletConnector />
->>>>>>> 3bed40fc
           </div>
 
           {/* Mobile Menu */}
@@ -122,53 +70,16 @@
               <SheetContent className="w-[300px] rounded-l-2xl border-l-2">
                 <div className="flex flex-col gap-4 mt-8">
                   {navLinks.map((link) => (
-<<<<<<< HEAD
-                    <Link
-                      key={link.path}
-                      to={link.path}
-                      onClick={() => setOpen(false)}>
-                      <Button
-                        variant={isActive(link.path) ? "default" : "ghost"}
-                        className="w-full justify-start rounded-xl text-lg">
-=======
                     <Link key={link.path} to={link.path} onClick={() => setOpen(false)}>
                       <Button
                         variant={isActive(link.path) ? "default" : "ghost"}
                         className="w-full justify-start rounded-xl text-lg"
                       >
->>>>>>> 3bed40fc
                         {link.label}
                       </Button>
                     </Link>
                   ))}
-<<<<<<< HEAD
-                  {connected ? (
-                    <div className="space-y-3 mt-4">
-                      <div className="px-4 py-2 rounded-xl bg-primary/10 border border-primary text-center font-medium">
-                        {formatAddress(address)}
-                      </div>
-                      <Button
-                        onClick={disconnect}
-                        variant="outline"
-                        className="w-full rounded-xl font-semibold text-lg"
-                      >
-                        <LogOut className="w-4 h-4 mr-2" />
-                        Disconnect
-                      </Button>
-                    </div>
-                  ) : (
-                    <Button
-                      onClick={() => connect()}
-                      disabled={connecting}
-                      className="rounded-xl font-semibold text-lg mt-4"
-                    >
-                      <Wallet className="w-4 h-4 mr-2" />
-                      {connecting ? "Connecting..." : "Connect Wallet"}
-                    </Button>
-                  )}
-=======
                   <WalletConnector fullWidth />
->>>>>>> 3bed40fc
                 </div>
               </SheetContent>
             </Sheet>
