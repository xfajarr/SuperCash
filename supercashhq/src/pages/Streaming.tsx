import { useState, useEffect, useRef } from "react";
import { Link } from "react-router-dom";
import { Button } from "@/components/ui/button";
import { Input } from "@/components/ui/input";
import { Card } from "@/components/ui/card";
import {
  Play,
  Square,
  Radio,
  Share2,
  Copy,
  ArrowRight,
  Wallet,
  ExternalLink,
} from "lucide-react";
import Navigation from "@/components/Navigation";
import BottomNav from "@/components/BottomNav";
import { toast } from "sonner";
import { Progress } from "@/components/ui/progress";
import {
  Select,
  SelectContent,
  SelectItem,
  SelectTrigger,
  SelectValue,
} from "@/components/ui/select";
<<<<<<< HEAD
import { useAptosWallet } from "@/hooks/useAptosWallet";
import { streamingClient, StreamInfo } from "@/lib/streaming-client";
=======
import { Tabs, TabsContent, TabsList, TabsTrigger } from "@/components/ui/tabs";
import { useWallet } from "@aptos-labs/wallet-adapter-react";
import { useNetwork } from "@/contexts/NetworkContext";
import { CURRENT_TOKENS } from "@/config/constants";
import { StreamingOdometer } from "@/components/StreamingOdometer";
import { useMoneyStream, StreamDetails } from "@/hooks/useMoneyStream";

// Helper function to format date for datetime-local input
const formatDateTimeLocal = (timestamp: number): string => {
  const date = new Date(timestamp);
  const year = date.getFullYear();
  const month = String(date.getMonth() + 1).padStart(2, '0');
  const day = String(date.getDate()).padStart(2, '0');
  const hours = String(date.getHours()).padStart(2, '0');
  const minutes = String(date.getMinutes()).padStart(2, '0');
  return `${year}-${month}-${day}T${hours}:${minutes}`;
};

>>>>>>> 3bed40fc

const Streaming = () => {
  const { connected, address, signAndSubmitTransaction } = useAptosWallet();

  const [recipient, setRecipient] = useState("");
<<<<<<< HEAD
  const [monthlyAmount, setMonthlyAmount] = useState("");
  const [durationMonths, setDurationMonths] = useState("1");
  const [isStreaming, setIsStreaming] = useState(false);
  const [isCreating, setIsCreating] = useState(false);
  const [streamAddress, setStreamAddress] = useState<string>("");
  const [streamInfo, setStreamInfo] = useState<StreamInfo | null>(null);
  const [withdrawableAmount, setWithdrawableAmount] = useState<bigint>(
    BigInt(0)
  );
=======
  const [flowRate, setFlowRate] = useState("");
  const [duration, setDuration] = useState("hour");
  const [totalAmount, setTotalAmount] = useState("");
  const [startTime, setStartTime] = useState<number | null>(Math.floor(Date.now() / 1000) + 3600); // Default to 1 hour from now
  const [endTime, setEndTime] = useState<number | null>(Math.floor(Date.now() / 1000) + 7200); // Default to 2 hours from now
  const [cliffDuration, setCliffDuration] = useState("0");
  const [selectedToken, setSelectedToken] = useState("USDC");
  const [isStreaming, setIsStreaming] = useState(false);
  const [isPaused, setIsPaused] = useState(false);
  const [totalStreamed, setTotalStreamed] = useState(0);
  const [streamStartTime, setStreamStartTime] = useState<number | null>(null);
  const [streamDetails, setStreamDetails] = useState<StreamDetails | null>(null);
>>>>>>> 3bed40fc
  const [shareLink, setShareLink] = useState("");
  const [streamId, setStreamId] = useState<number | null>(null);
  const [currentStep, setCurrentStep] = useState(1);

  const { account, connected } = useWallet();
  const { network, networkConfig, tokens } = useNetwork();
  const {
    createStreamCoin,
    createStreamByRateCoin,
    createStreamFa,
    createStreamByRateFa,
    pauseStreamCoin,
    pauseStreamFa,
    resumeStreamCoin,
    resumeStreamFa,
    cancelStreamCoin,
    cancelStreamFa,
    withdrawFromStreamCoin,
    withdrawFromStreamFa,
    streams,
    incomingStreams,
    isSubmitting,
    isLoading,
    getFlowRateCoin,
    getFlowRateFa,
    getClaimableAmountCoin,
    getClaimableAmountFa,
    getStreamDetailsCoin,
    getStreamDetailsFa,
    getNextStreamIdCoin,
    getNextStreamIdFa,
    fetchUserStreams
  } = useMoneyStream();

<<<<<<< HEAD
  // Poll for stream updates when active
  useEffect(() => {
    if (!isStreaming || !streamAddress) return;

    const pollStreamInfo = async () => {
      const info = await streamingClient.getStreamInfo(streamAddress);
      if (info) {
        setStreamInfo(info);

        // If stream is no longer active, stop polling
        if (!info.isActive) {
          setIsStreaming(false);
          toast.info("Stream has ended");
        }
      }

      const withdrawable = await streamingClient.getWithdrawableAmount(
        streamAddress
      );
      setWithdrawableAmount(withdrawable);
    };

    // Poll immediately
    pollStreamInfo();

    // Then poll every 3 seconds
    const interval = setInterval(pollStreamInfo, 3000);

    return () => clearInterval(interval);
  }, [isStreaming, streamAddress]);

  const initializeSender = async () => {
    if (!connected || !address) return false;

    try {
      const txPayload = streamingClient.buildInitSenderTransaction(address);
      await signAndSubmitTransaction(txPayload);
      return true;
    } catch (error: any) {
      // If already initialized, that's fine
      if (error.message?.includes("EREGISTRY_ALREADY_EXISTS")) {
        return true;
      }
      console.error("Error initializing sender:", error);
      return false;
    }
  };

  const startStream = async () => {
    if (!connected || !address) {
      toast.error("Please connect your wallet first");
      return;
    }

    if (!recipient || !monthlyAmount) {
      toast.error("Please fill in all fields");
      return;
    }

    const amount = parseFloat(monthlyAmount);
    if (amount <= 0 || isNaN(amount)) {
      toast.error("Please enter a valid amount");
      return;
    }

    setIsCreating(true);

    try {
      // Step 1: Initialize sender if needed
      toast.info("Initializing sender registry...");
      const initialized = await initializeSender();
      if (!initialized) {
        throw new Error("Failed to initialize sender");
      }

      // Step 2: Get stream address
      const streamAddr = await streamingClient.getStreamAddress(
        address,
        recipient
      );

      // Step 3: Check if stream already exists
      const existingInfo = await streamingClient.getStreamInfo(streamAddr);
      if (existingInfo && existingInfo.isActive) {
        toast.error("Active stream already exists to this recipient");
        setIsCreating(false);
        return;
      }

      // Step 4: Create stream transaction
      toast.info("Creating payment stream...");
      const duration = parseInt(durationMonths);
      const txPayload = streamingClient.buildCreateStreamTransaction(
        recipient,
        amount,
        duration
      );

      const response = await signAndSubmitTransaction(txPayload);
      const txHash = response.hash;

      toast.success("Stream created successfully!");

      // Step 5: Set up stream state
      setStreamAddress(streamAddr);
      setIsStreaming(true);

      // Generate share link
      const link = `${
        window.location.origin
      }/claim-stream?stream=${streamAddr}&from=${address.slice(0, 10)}`;
      setShareLink(link);

      // Show explorer link
      const explorerUrl = streamingClient.getExplorerUrl(txHash);
      toast.success(
        <div className="flex items-center gap-2">
          <span>View on Explorer</span>
          <ExternalLink className="w-3 h-3" />
        </div>,
        {
          action: {
            label: "Open",
            onClick: () => window.open(explorerUrl, "_blank"),
          },
        }
      );
    } catch (error: any) {
      console.error("Error creating stream:", error);

      if (error.message?.includes("INSUFFICIENT_BALANCE")) {
        toast.error("Insufficient USDC balance");
      } else if (error.message?.includes("User rejected")) {
        toast.error("Transaction cancelled");
      } else {
        toast.error(error.message || "Failed to create stream");
      }
    } finally {
      setIsCreating(false);
=======

  // Auto-refresh streams
  useEffect(() => {
    if (connected && account) {
      fetchUserStreams();
    }
  }, [connected, account, fetchUserStreams]);

  const startStream = async () => {
    if (!recipient || !flowRate || !totalAmount) {
      toast.error("Please fill in all fields");
      return;
    }

    try {
      const token = tokens[selectedToken];
      
      // Map duration to interval unit constants from the smart contract
      let intervalUnit;
      switch (duration) {
        case "second":
          intervalUnit = 1; // UNIT_HOUR (but actually second)
          break;
        case "minute":
          intervalUnit = 1; // UNIT_HOUR
          break;
        case "hour":
          intervalUnit = 1; // UNIT_HOUR
          break;
        case "day":
          intervalUnit = 2; // UNIT_DAY
          break;
        case "week":
          intervalUnit = 3; // UNIT_WEEK
          break;
        case "month":
          intervalUnit = 4; // UNIT_MONTH
          break;
        default:
          intervalUnit = 1; // Default to hour
      }
      
      // Calculate duration in seconds based on the selected duration unit
      const durationValue = parseFloat(totalAmount);
      let durationSeconds;
      
      switch (duration) {
        case "second":
          durationSeconds = durationValue;
          break;
        case "minute":
          durationSeconds = durationValue * 60;
          break;
        case "hour":
          durationSeconds = durationValue * 3600;
          break;
        case "day":
          durationSeconds = durationValue * 86400;
          break;
        case "week":
          durationSeconds = durationValue * 604800;
          break;
        case "month":
          durationSeconds = durationValue * 2592000; // 30 days
          break;
        default:
          durationSeconds = durationValue * 3600; // Default to hours
      }
      
      // Amount per interval in the smallest unit
      // Convert flow rate to amount per interval based on the duration unit
      let secondsPerInterval;
      switch (duration) {
        case "second":
          secondsPerInterval = 1;
          break;
        case "minute":
          secondsPerInterval = 60;
          break;
        case "hour":
          secondsPerInterval = 3600;
          break;
        case "day":
          secondsPerInterval = 86400;
          break;
        case "month":
          secondsPerInterval = 2592000; // 30 days
          break;
        default:
          secondsPerInterval = 3600; // Default to hours
      }
      
      // Calculate amount per interval: flow rate (per interval) in the smallest unit
      const amountPerInterval = parseFloat(flowRate) * Math.pow(10, token.decimals);
      
      let result;
      if (token.metadataAddress) {
        // Use fungible asset
        result = await createStreamByRateFa(
          recipient,
          token.metadataAddress,
          amountPerInterval,
          intervalUnit,
          durationSeconds,
          0 // Cliff duration set to 0
        );
      } else {
        // Use coin
        result = await createStreamByRateCoin(
          recipient,
          amountPerInterval,
          intervalUnit,
          durationSeconds,
          0, // Cliff duration set to 0
          token.type
        );
      }

      if (result.success) {
        setIsStreaming(true);
        setTotalStreamed(0);
        setStreamStartTime(Date.now());
        
        // Generate share link for recipient
        const link = `supercash.money/claim-stream?rate=${flowRate}&duration=${duration}&from=${recipient.slice(0, 10)}&total=${totalAmount}`;
        setShareLink(link);

        // Derive the created stream id: next_stream_id - 1
        const senderAddr = account?.address.toString() || "";
        let createdId: number | null = null;
        try {
          // small delay to allow indexers/fullnode write to settle
          await new Promise((r) => setTimeout(r, 1200));
          if (token.metadataAddress) {
            const nextId = await getNextStreamIdFa(senderAddr);
            createdId = Math.max(0, Number(nextId) - 1);
          } else {
            const nextId = await getNextStreamIdCoin(senderAddr, token.type);
            createdId = Math.max(0, Number(nextId) - 1);
          }
        } catch (e) {
          console.error("Error deriving new stream id:", e);
        }

        if (createdId !== null) {
          setStreamId(createdId);
          // Try to fetch stream details with small retries until visible
          const tryFetch = async (retries = 5) => {
            for (let i = 0; i < retries; i++) {
              try {
                let details: StreamDetails | null = null;
                if (token.metadataAddress) {
                  details = await getStreamDetailsFa(senderAddr, createdId!);
                } else {
                  details = await getStreamDetailsCoin(senderAddr, createdId!, token.type);
                }
                if (details) {
                  setStreamDetails(details);
                  return;
                }
              } catch (err) {
                // ignore and retry
              }
              await new Promise((r) => setTimeout(r, 400));
            }
          };
          tryFetch();
        }
        
        toast.success("Payment stream started!");
      }
    } catch (error) {
      console.error("Error creating stream:", error);
      toast.error("Failed to create stream");
    }
  };
  
  // Helper function to get seconds per interval
  const getSecondsPerInterval = (interval: string): number => {
    switch (interval) {
      case "second":
        return 1;
      case "minute":
        return 60;
      case "hour":
        return 3600;
      case "day":
        return 86400;
      case "week":
        return 604800;
      case "month":
        return 2592000; // 30 days
      default:
        return 3600; // Default to hour
    }
  };

  const pauseStream = async () => {
    if (streamId === null) return;
    
    try {
      const token = tokens[selectedToken];
      let result;
      
      if (token.metadataAddress) {
        result = await pauseStreamFa(streamId);
      } else {
        result = await pauseStreamCoin(streamId, token.type);
      }

      if (result.success) {
        setIsPaused(true);
        toast.success("Payment stream paused");
      }
    } catch (error) {
      console.error("Error pausing stream:", error);
      toast.error("Failed to pause stream");
    }
  };

  const resumeStream = async () => {
    if (streamId === null) return;
    
    try {
      const token = tokens[selectedToken];
      let result;
      
      if (token.metadataAddress) {
        result = await resumeStreamFa(streamId);
      } else {
        result = await resumeStreamCoin(streamId, token.type);
      }

      if (result.success) {
        setIsPaused(false);
        toast.success("Payment stream resumed");
      }
    } catch (error) {
      console.error("Error resuming stream:", error);
      toast.error("Failed to resume stream");
>>>>>>> 3bed40fc
    }
  };

  const stopStream = async () => {
<<<<<<< HEAD
    if (!streamAddress || !connected) return;

    try {
      toast.info("Cancelling stream...");
      const txPayload =
        streamingClient.buildCancelStreamTransaction(streamAddress);
      const response = await signAndSubmitTransaction(txPayload);

      toast.success("Stream cancelled! Remaining funds returned.");

      const explorerUrl = streamingClient.getExplorerUrl(response.hash);
      toast.success(
        <div className="flex items-center gap-2">
          <span>View on Explorer</span>
          <ExternalLink className="w-3 h-3" />
        </div>,
        {
          action: {
            label: "Open",
            onClick: () => window.open(explorerUrl, "_blank"),
          },
        }
      );

      // Reset state
      setIsStreaming(false);
      setStreamAddress("");
      setStreamInfo(null);
      setWithdrawableAmount(BigInt(0));
      setShareLink("");
      setRecipient("");
      setMonthlyAmount("");
    } catch (error: any) {
      console.error("Error cancelling stream:", error);
      if (error.message?.includes("User rejected")) {
        toast.error("Transaction cancelled");
      } else {
        toast.error("Failed to cancel stream");
      }
=======
    if (streamId === null || !account) return;
    
    try {
      const token = tokens[selectedToken];
      let result;
      
      if (token.metadataAddress) {
        result = await cancelStreamFa(account.address.toString(), streamId);
      } else {
        result = await cancelStreamCoin(account.address.toString(), streamId, token.type);
      }

      if (result.success) {
        setIsStreaming(false);
        setIsPaused(false);
        setTotalStreamed(0);
        setStreamStartTime(null);
        setShareLink("");
        setStreamId(null);
        toast.success("Payment stream stopped");
      }
    } catch (error) {
      console.error("Error stopping stream:", error);
      toast.error("Failed to stop stream");
>>>>>>> 3bed40fc
    }
  };

  const copyShareLink = () => {
    navigator.clipboard.writeText(shareLink);
    toast.success("Stream link copied! Share it with the recipient");
  };

  const calculateTotal = () => {
<<<<<<< HEAD
    if (!monthlyAmount || !durationMonths) return "0.00";
    const amount = parseFloat(monthlyAmount);
    const duration = parseInt(durationMonths);
    return (amount * duration).toFixed(2);
  };

  const getStreamedPercentage = () => {
    if (!streamInfo) return 0;
    const total = Number(streamInfo.totalDeposited);
    const streamed =
      Number(withdrawableAmount) + Number(streamInfo.totalWithdrawn);
    if (total === 0) return 0;
    return (streamed / total) * 100;
=======
    if (!flowRate || !totalAmount) return "0.00";
    const rate = parseFloat(flowRate);
    const durationValue = parseFloat(totalAmount);
    
    // Calculate total based on rate and duration
    return (rate * durationValue).toFixed(2);
  };

  // Real-time streaming effect using smart contract data
  useEffect(() => {
    let intervalId: NodeJS.Timeout;
    let animationFrameId: number;
    
    if (isStreaming && !isPaused && streamDetails) {
      // Calculate the initial elapsed time based on stream start time
      const now = Date.now();
      const startTimeMs = streamDetails.start_time * 1000; // Convert to milliseconds
      const elapsedSeconds = Math.max(0, (now - startTimeMs) / 1000);
      
      // Calculate the initial streamed amount
      const initialStreamed = Math.min(
        streamDetails.flow_rate_per_second * elapsedSeconds,
        streamDetails.total_amount
      );
      setTotalStreamed(initialStreamed);
      
      // Update every millisecond for superfluid effect
      let lastUpdateTime = now;
      let currentStreamed = initialStreamed;
      
      const updateStreamedAmount = () => {
        const now = Date.now();
        const deltaTime = (now - lastUpdateTime) / 1000; // Convert to seconds
        
        if (streamDetails.is_active) {
          // Calculate the amount to add based on flow rate and time elapsed
          const increment = streamDetails.flow_rate_per_second * deltaTime;
          currentStreamed = Math.min(
            currentStreamed + increment,
            streamDetails.total_amount
          );
          
          setTotalStreamed(currentStreamed);
        }
        
        lastUpdateTime = now;
        
        // Continue the animation
        if (isStreaming && !isPaused && currentStreamed < streamDetails.total_amount) {
          animationFrameId = requestAnimationFrame(updateStreamedAmount);
        }
      };
      
      // Start the animation loop
      animationFrameId = requestAnimationFrame(updateStreamedAmount);
      
      // Also fetch claimable amount from smart contract every second
      intervalId = setInterval(async () => {
        if (streamId && account) {
          try {
            let claimableAmount;
            if (tokens[selectedToken].metadataAddress) {
              claimableAmount = await getClaimableAmountFa(account.address.toString(), streamId);
            } else {
              claimableAmount = await getClaimableAmountCoin(
                account.address.toString(),
                streamId,
                tokens[selectedToken].type
              );
            }
            
            // Update with the actual claimable amount from the contract
            setTotalStreamed(claimableAmount);
          } catch (error) {
            console.error("Error fetching claimable amount:", error);
          }
        }
      }, 1000); // Fetch every second
    }
    
    return () => {
      if (intervalId) {
        clearInterval(intervalId);
      }
      if (animationFrameId) {
        cancelAnimationFrame(animationFrameId);
      }
    };
  }, [isStreaming, isPaused, streamDetails, streamId, account, selectedToken, tokens, getClaimableAmountFa, getClaimableAmountCoin]);

  const calculateEndTime = () => {
    if (!startTime || !totalAmount || !flowRate) return null;
    
    const total = parseFloat(totalAmount);
    const rate = parseFloat(flowRate);
    
    // Convert duration to seconds
    let durationInSeconds;
    
    switch (duration) {
      case "second":
        durationInSeconds = 1;
        break;
      case "minute":
        durationInSeconds = 60;
        break;
      case "hour":
        durationInSeconds = 3600;
        break;
      case "day":
        durationInSeconds = 86400;
        break;
      case "month":
        durationInSeconds = 2628000;
        break;
      default:
        durationInSeconds = 3600;
    }
    
    const totalDuration = (total / rate) * durationInSeconds;
    return startTime + totalDuration;
>>>>>>> 3bed40fc
  };

  return (
    <div className="min-h-screen bg-background pb-20 md:pb-0">
      <Navigation />

      <div className="container mx-auto px-4 py-12">
        <div className="max-w-2xl mx-auto space-y-8">
          <div className="text-center space-y-4">
            <h1 className="text-4xl md:text-5xl font-bold">Money Streaming</h1>
            <p className="text-xl text-muted-foreground">
              Stream USDC continuously to anyone on Aptos
            </p>
          </div>

<<<<<<< HEAD
          {!connected && (
            <Card className="p-6 rounded-2xl border-2 border-primary bg-primary/5">
              <div className="flex items-center gap-3 mb-4">
                <Wallet className="w-6 h-6 text-primary" />
                <h3 className="font-bold text-lg">Wallet Required</h3>
              </div>
              <p className="text-muted-foreground">
                Connect your wallet to create and manage payment streams
              </p>
            </Card>
          )}

          <Card className="p-6 space-y-6 rounded-2xl border-2">
=======
          <Tabs defaultValue="create" className="w-full">
            <TabsList className="grid w-full grid-cols-2 rounded-xl p-1 bg-muted">
              <TabsTrigger value="create" className="rounded-lg">Create Stream</TabsTrigger>
              <TabsTrigger value="incoming" className="rounded-lg">Incoming</TabsTrigger>
            </TabsList>

            <TabsContent value="create" className="space-y-6">
              <Card className="p-6 space-y-6 rounded-2xl border-2">
>>>>>>> 3bed40fc
            <div className="flex items-center gap-3">
              <div className="w-10 h-10 rounded-xl bg-primary text-primary-foreground flex items-center justify-center">
                <Radio className="w-5 h-5" />
              </div>
              <h2 className="text-2xl font-bold">Create Stream</h2>
            </div>

<<<<<<< HEAD
            <div className="space-y-4">
              <div>
                <label className="text-sm font-medium mb-2 block">
                  Recipient Address
                </label>
                <Input
                  placeholder="0x..."
                  value={recipient}
                  onChange={(e) => setRecipient(e.target.value)}
                  className="rounded-xl border-2"
                  disabled={isStreaming || !connected}
                />
              </div>

              <div>
                <label className="text-sm font-medium mb-2 block">
                  Monthly Amount (USDC)
                </label>
                <Input
                  type="number"
                  placeholder="0.00"
                  value={monthlyAmount}
                  onChange={(e) => setMonthlyAmount(e.target.value)}
                  className="text-xl font-bold rounded-xl border-2"
                  disabled={isStreaming || !connected}
                  min="0"
                  step="0.01"
                />
              </div>

              <div>
                <label className="text-sm font-medium mb-2 block">
                  Duration (Months)
                </label>
                <Select
                  value={durationMonths}
                  onValueChange={setDurationMonths}
                  disabled={isStreaming || !connected}>
                  <SelectTrigger className="rounded-xl border-2">
                    <SelectValue />
                  </SelectTrigger>
                  <SelectContent className="rounded-xl border-2">
                    <SelectItem value="1" className="rounded-lg">
                      1 Month
                    </SelectItem>
                    <SelectItem value="3" className="rounded-lg">
                      3 Months
                    </SelectItem>
                    <SelectItem value="6" className="rounded-lg">
                      6 Months
                    </SelectItem>
                    <SelectItem value="12" className="rounded-lg">
                      12 Months
                    </SelectItem>
                  </SelectContent>
                </Select>
=======
            {/* Step 1: Basic Information */}
            {currentStep === 1 && (
              <div className="space-y-4">
                <div>
                  <label className="text-sm font-medium mb-2 block">Recipient Address</label>
                  <Input
                    placeholder="0x..."
                    value={recipient}
                    onChange={(e) => setRecipient(e.target.value)}
                    className="rounded-xl border-2"
                    disabled={isStreaming}
                  />
                </div>

                <div>
                  <label className="text-sm font-medium mb-2 block">Token</label>
                  <Select value={selectedToken} onValueChange={setSelectedToken} disabled={isStreaming}>
                    <SelectTrigger className="w-full rounded-xl border-2">
                      <SelectValue />
                    </SelectTrigger>
                    <SelectContent className="rounded-xl border-2">
                      {Object.keys(tokens).map((token) => (
                        <SelectItem key={token} value={token} className="rounded-lg">
                          {token}
                        </SelectItem>
                      ))}
                    </SelectContent>
                  </Select>
                </div>

                <div>
                  <label className="text-sm font-medium mb-2 block">Total Amount</label>
                  <Input
                    type="number"
                    placeholder="0.00"
                    value={totalAmount}
                    onChange={(e) => setTotalAmount(e.target.value)}
                    className="text-xl font-bold rounded-xl border-2"
                    disabled={isStreaming}
                  />
                </div>

                <Button
                  onClick={() => setCurrentStep(2)}
                  disabled={!recipient || !totalAmount || !selectedToken}
                  className="w-full rounded-xl font-bold text-lg py-6"
                >
                  Next Step
                  <ArrowRight className="w-5 h-5 ml-2" />
                </Button>
>>>>>>> 3bed40fc
              </div>
            )}

            {/* Step 2: Stream Configuration */}
            {currentStep === 2 && (
              <div className="space-y-4">
                <div>
                  <label className="text-sm font-medium mb-2 block">Flow Rate</label>
                  <div className="flex gap-3">
                    <Input
                      type="number"
                      placeholder="0.00"
                      value={flowRate}
                      onChange={(e) => setFlowRate(e.target.value)}
                      className="text-xl font-bold rounded-xl border-2 flex-1"
                      disabled={isStreaming}
                    />
                    <Select value={duration} onValueChange={setDuration} disabled={isStreaming}>
                      <SelectTrigger className="w-[120px] rounded-xl border-2">
                        <SelectValue />
                      </SelectTrigger>
                      <SelectContent className="rounded-xl border-2">
                        <SelectItem value="second" className="rounded-lg">per Second</SelectItem>
                        <SelectItem value="minute" className="rounded-lg">per Minute</SelectItem>
                        <SelectItem value="hour" className="rounded-lg">per Hour</SelectItem>
                        <SelectItem value="day" className="rounded-lg">per Day</SelectItem>
                        <SelectItem value="month" className="rounded-lg">per Month</SelectItem>
                      </SelectContent>
                    </Select>
                  </div>
                </div>

                <div>
                  <label className="text-sm font-medium mb-2 block">Duration</label>
                  <div className="flex gap-3">
                    <Input
                      type="number"
                      placeholder="1"
                      value={totalAmount}
                      onChange={(e) => setTotalAmount(e.target.value)}
                      className="text-xl font-bold rounded-xl border-2 flex-1"
                      disabled={isStreaming}
                    />
                    <Select value={duration} onValueChange={setDuration} disabled={isStreaming}>
                      <SelectTrigger className="w-[120px] rounded-xl border-2">
                        <SelectValue />
                      </SelectTrigger>
                      <SelectContent className="rounded-xl border-2">
                        <SelectItem value="second" className="rounded-lg">Seconds</SelectItem>
                        <SelectItem value="minute" className="rounded-lg">Minutes</SelectItem>
                        <SelectItem value="hour" className="rounded-lg">Hours</SelectItem>
                        <SelectItem value="day" className="rounded-lg">Days</SelectItem>
                        <SelectItem value="month" className="rounded-lg">Months</SelectItem>
                      </SelectContent>
                    </Select>
                  </div>
                </div>

<<<<<<< HEAD
              {isStreaming ? (
                <Button
                  onClick={stopStream}
                  variant="destructive"
                  className="w-full rounded-xl font-bold text-lg py-6">
                  <Square className="w-5 h-5 mr-2" />
                  Cancel Stream
                </Button>
              ) : (
                <Button
                  onClick={startStream}
                  disabled={!connected || isCreating}
                  className="w-full rounded-xl font-bold text-lg py-6">
                  <Play className="w-5 h-5 mr-2" />
                  {isCreating ? "Creating Stream..." : "Start Stream"}
                </Button>
              )}
            </div>

            <div className="pt-4 border-t border-border space-y-2">
              <div className="flex items-center justify-between text-sm">
                <span className="text-muted-foreground">
                  Total Stream Value
                </span>
                <span className="font-bold text-xl">
                  {calculateTotal()} USDC
                </span>
=======
                <div className="flex gap-3">
                  <Button
                    onClick={() => setCurrentStep(1)}
                    variant="outline"
                    className="flex-1 rounded-xl font-bold text-lg py-6"
                  >
                    Back
                  </Button>
                  
                  {isStreaming ? (
                    <div className="flex gap-3 flex-1">
                      {isPaused ? (
                        <Button
                          onClick={resumeStream}
                          className="flex-1 rounded-xl font-bold text-lg py-6"
                        >
                          <Play className="w-5 h-5 mr-2" />
                          Resume
                        </Button>
                      ) : (
                        <Button
                          onClick={pauseStream}
                          variant="secondary"
                          className="flex-1 rounded-xl font-bold text-lg py-6"
                        >
                          <Pause className="w-5 h-5 mr-2" />
                          Pause
                        </Button>
                      )}
                      <Button
                        onClick={stopStream}
                        variant="destructive"
                        className="flex-1 rounded-xl font-bold text-lg py-6"
                      >
                        <Square className="w-5 h-5 mr-2" />
                        Stop
                      </Button>
                    </div>
                  ) : (
                    <Button
                      onClick={startStream}
                      disabled={!flowRate || !totalAmount}
                      className="flex-1 rounded-xl font-bold text-lg py-6"
                    >
                      Create Money Stream
                    </Button>
                  )}
                </div>
              </div>
            )}

            <div className="pt-4 border-t border-border space-y-2">
              <div className="flex items-center justify-between text-sm">
                <span className="text-muted-foreground">Total Amount</span>
                <span className="font-bold text-xl">{calculateTotal()} {selectedToken}</span>
>>>>>>> 3bed40fc
              </div>
              <div className="flex items-center justify-between text-sm">
                <span className="text-muted-foreground">Network</span>
                <span className="font-bold text-primary">Aptos Testnet</span>
              </div>
            </div>
          </Card>

          {/* Active Stream Display */}
          <div className="space-y-4">
            <h3 className="text-2xl font-bold">Active Stream</h3>
            {!isStreaming ? (
              <Card className="p-8 rounded-2xl border-2 text-center">
                <p className="text-muted-foreground">No active stream</p>
              </Card>
            ) : (
              <Card className="p-6 rounded-2xl border-2 border-primary bg-primary/5">
                <div className="flex items-center justify-between mb-4">
                  <div className="flex items-center gap-3">
                    <div className="w-3 h-3 rounded-full bg-green-500 animate-pulse" />
                    <span className="font-bold">Live Stream</span>
                  </div>
                  <Button
                    onClick={stopStream}
                    size="sm"
                    variant="destructive"
                    className="rounded-lg">
                    <Square className="w-4 h-4 mr-1" />
                    Cancel
                  </Button>
                </div>

                <div className="space-y-4">
                  {/* Real-time streaming amount */}
<<<<<<< HEAD
                  <div className="p-4 bg-background rounded-xl border-2 border-border text-center">
                    <p className="text-sm text-muted-foreground mb-1">
                      Available to Recipient
                    </p>
                    <p className="text-3xl font-bold text-primary">
                      {streamingClient.formatUSDC(withdrawableAmount)} USDC
                    </p>
                  </div>

                  {/* Progress bar */}
                  {streamInfo && (
                    <div className="space-y-2">
                      <div className="flex justify-between text-xs text-muted-foreground">
                        <span>Stream Progress</span>
                        <span>{getStreamedPercentage().toFixed(1)}%</span>
                      </div>
                      <Progress
                        value={getStreamedPercentage()}
                        className="h-2"
                      />
                      <div className="flex justify-between text-xs text-muted-foreground">
                        <span>0 USDC</span>
                        <span>
                          {streamingClient.formatUSDC(
                            streamInfo.totalDeposited
                          )}{" "}
                          USDC
                        </span>
                      </div>
                    </div>
                  )}
=======
                  <div className="p-6 bg-background rounded-xl border-2 border-border text-center">
                    <p className="text-sm text-muted-foreground mb-3">Total Streamed</p>
                    <div className="flex flex-col items-center justify-center">
                      <StreamingOdometer
                        value={totalStreamed}
                        decimals={2}
                        tokenSymbol={selectedToken}
                        isAnimating={isStreaming && !isPaused}
                        size="lg"
                        streamingRate={(function(){
                          const token = tokens[selectedToken];
                          const dec = token?.decimals ?? 6;
                          if (streamDetails && typeof streamDetails.flow_rate_per_second === 'number') {
                            return Number(streamDetails.flow_rate_per_second) / Math.pow(10, dec);
                          }
                          return flowRate ? (parseFloat(flowRate) / getSecondsPerInterval(duration)) : 0;
                        })()}
                        maxValue={(function(){
                          const token = tokens[selectedToken];
                          const dec = token?.decimals ?? 6;
                          if (streamDetails && typeof streamDetails.total_amount === 'number') {
                            return Number(streamDetails.total_amount) / Math.pow(10, dec);
                          }
                          return parseFloat(calculateTotal());
                        })()}
                        onValueChange={setTotalStreamed}
                      />
                      <div className="mt-3 text-sm text-muted-foreground">
                        {totalStreamed.toFixed(2)} {selectedToken}
                      </div>
                    </div>
                  </div>

                  {/* Progress bar */}
                  <div className="space-y-2">
                    <div className="flex justify-between text-xs text-muted-foreground">
                      <span>Progress</span>
                      <span>{(() => {
                        const token = tokens[selectedToken];
                        const dec = token?.decimals ?? 6;
                        const total = streamDetails ? (Number(streamDetails.total_amount) / Math.pow(10, dec)) : parseFloat(calculateTotal());
                        return ((totalStreamed / (total || 1)) * 100).toFixed(1) + '% of total amount';
                      })()}</span>
                    </div>
                    <Progress
                      value={(() => {
                        const token = tokens[selectedToken];
                        const dec = token?.decimals ?? 6;
                        const total = streamDetails ? (Number(streamDetails.total_amount) / Math.pow(10, dec)) : parseFloat(calculateTotal());
                        return (totalStreamed / (total || 1)) * 100;
                      })()}
                      className="h-2"
                    />
                  </div>
>>>>>>> 3bed40fc

                  {streamInfo && (
                    <div className="grid grid-cols-2 gap-3 text-sm">
                      <div className="p-3 bg-background rounded-xl border">
                        <p className="text-muted-foreground text-xs mb-1">To</p>
                        <p className="font-mono text-xs font-bold break-all">
                          {streamInfo.recipient.slice(0, 10)}...
                          {streamInfo.recipient.slice(-8)}
                        </p>
                      </div>
                      <div className="p-3 bg-background rounded-xl border">
                        <p className="text-muted-foreground text-xs mb-1">
                          Rate/Second
                        </p>
                        <p className="font-bold">
                          {(
                            Number(streamInfo.ratePerSecond) / 1_000_000
                          ).toFixed(6)}
                        </p>
                      </div>
                      <div className="p-3 bg-background rounded-xl border">
                        <p className="text-muted-foreground text-xs mb-1">
                          Total Withdrawn
                        </p>
                        <p className="font-bold">
                          {streamingClient.formatUSDC(
                            streamInfo.totalWithdrawn
                          )}{" "}
                          USDC
                        </p>
                      </div>
                      <div className="p-3 bg-background rounded-xl border">
                        <p className="text-muted-foreground text-xs mb-1">
                          Remaining
                        </p>
                        <p className="font-bold">
                          {streamingClient.formatUSDC(streamInfo.balance)} USDC
                        </p>
                      </div>
                    </div>
<<<<<<< HEAD
                  )}

                  {streamInfo && (
                    <div className="space-y-2 text-sm">
                      <div className="flex justify-between">
                        <span className="text-muted-foreground">Started</span>
                        <span className="font-medium">
                          {new Date(
                            streamInfo.startTime * 1000
                          ).toLocaleString()}
                        </span>
                      </div>
                      {streamInfo.endTime > 0 && (
                        <div className="flex justify-between">
                          <span className="text-muted-foreground">Ends</span>
                          <span className="font-medium">
                            {new Date(
                              streamInfo.endTime * 1000
                            ).toLocaleString()}
                          </span>
                        </div>
                      )}
=======
                    <div className="flex justify-between text-sm">
                      <span className="text-muted-foreground">Rate</span>
                      <span className="font-bold">{flowRate} {selectedToken}/{duration}</span>
                    </div>
                    <div className="flex justify-between text-sm">
                      <span className="text-muted-foreground">Status</span>
                      <span className={`font-bold ${isPaused ? 'text-yellow-500' : 'text-green-500'}`}>
                        {isPaused ? 'Paused' : 'Streaming'}
                      </span>
>>>>>>> 3bed40fc
                    </div>
                  )}
                </div>

                {/* Share link for recipient */}
                {shareLink && (
                  <div className="p-4 bg-background rounded-xl border-2 border-primary space-y-3 mt-4">
                    <div className="flex items-center gap-2">
                      <Share2 className="w-4 h-4 text-primary" />
                      <p className="text-sm font-medium">
                        Share with recipient:
                      </p>
                    </div>
                    <div className="flex items-center gap-2">
                      <code className="flex-1 text-xs bg-secondary p-2 rounded-lg border break-all">
                        {shareLink}
                      </code>
                      <Button
                        size="icon"
                        variant="ghost"
                        onClick={copyShareLink}
                        className="rounded-lg flex-shrink-0">
                        <Copy className="w-4 h-4" />
                      </Button>
                    </div>
                  </div>
                )}
              </Card>
            )}
          </div>

            </TabsContent>

            <TabsContent value="incoming" className="space-y-6">
              <Card className="p-6 space-y-6 rounded-2xl border-2">
                <div className="flex items-center gap-3">
                  <div className="w-10 h-10 rounded-xl bg-primary text-primary-foreground flex items-center justify-center">
                    <Radio className="w-5 h-5" />
                  </div>
                  <h2 className="text-2xl font-bold">Incoming Streams</h2>
                </div>

                {(!connected || !account) ? (
                  <div className="text-center py-8">
                    <p className="text-muted-foreground mb-2">Please connect your wallet to view incoming streams</p>
                  </div>
                ) : (
                  <>
                    {isLoading ? (
                      <div className="text-center py-8">
                        <p className="text-muted-foreground">Loading streams...</p>
                      </div>
                    ) : incomingStreams.length === 0 ? (
                      <Card className="p-8 rounded-2xl border-2 text-center">
                        <p className="text-muted-foreground">No incoming streams</p>
                      </Card>
                    ) : (
                      <div className="space-y-3">
                        {incomingStreams.map((s, idx) => (
                          <Card key={idx} className="p-4 rounded-xl border">
                            <div className="flex items-center justify-between">
                              <div className="flex flex-col">
                                <span className="text-sm text-muted-foreground">From</span>
                                <span className="font-mono text-sm">{s.sender.slice(0, 10)}...{s.sender.slice(-8)}</span>
                              </div>
                              <div className="text-right">
                                <div className="font-bold">{s.total_amount / Math.pow(10, 6)} {s.asset_type}</div>
                                <div className="text-xs text-muted-foreground">{s.is_active ? 'Active' : 'Paused'}</div>
                              </div>
                            </div>
                            <div className="mt-3 flex justify-between items-center">
                              <StreamingOdometer
                                value={s.withdrawn_amount / Math.pow(10, 6)}
                                decimals={6}
                                tokenSymbol={s.asset_type}
                                isAnimating={s.is_active}
                                size="md"
                                streamingRate={(s.flow_rate_per_second || 0) / Math.pow(10, 6)}
                                maxValue={(s.total_amount || 0) / Math.pow(10, 6)}
                              />
                              <Button
                                size="sm"
                                onClick={async () => {
                                  try {
                                    if (s.asset_type === "Fungible Asset") {
                                      await withdrawFromStreamFa(s.sender, s.stream_id);
                                    } else {
                                      await withdrawFromStreamCoin(s.sender, s.stream_id, s.asset_type);
                                    }
                                    toast.success("Withdrawal successful");
                                  } catch (error) {
                                    console.error("Error withdrawing from stream:", error);
                                    toast.error("Failed to withdraw from stream");
                                  }
                                }}
                                disabled={!s.is_active}
                              >
                                Withdraw
                              </Button>
                            </div>
                          </Card>
                        ))}
                      </div>
                    )}
                  </>
                )}
              </Card>
            </TabsContent>
          </Tabs>
          {/* Use Cases */}
          <div className="grid md:grid-cols-3 gap-4">
            <Card className="p-4 rounded-xl border-2 text-center">
              <div className="text-2xl mb-2">💼</div>
              <h4 className="font-bold mb-1">Salaries</h4>
              <p className="text-xs text-muted-foreground">
                Pay employees by the second
              </p>
            </Card>
            <Card className="p-4 rounded-xl border-2 text-center">
              <div className="text-2xl mb-2">📱</div>
              <h4 className="font-bold mb-1">Subscriptions</h4>
              <p className="text-xs text-muted-foreground">
                Continuous service payments
              </p>
            </Card>
            <Card className="p-4 rounded-xl border-2 text-center">
              <div className="text-2xl mb-2">🎮</div>
              <h4 className="font-bold mb-1">Gaming</h4>
              <p className="text-xs text-muted-foreground">
                Pay as you play models
              </p>
            </Card>
          </div>

          {/* Info Banner */}
          <div className="p-6 rounded-2xl bg-primary/10 border-2 border-primary">
            <h3 className="font-bold text-lg mb-2">🌊 Real-Time Money Flow</h3>
            <p className="text-muted-foreground">
              Money streaming enables continuous payment flows on Aptos.
              Recipients see funds accumulate in real-time, every second. Built
              on LayerZero USDC for maximum compatibility.
            </p>
          </div>

          {/* Demo Link Banner */}
          <Card className="p-6 rounded-2xl border-2 border-primary bg-gradient-to-br from-primary/5 to-primary/10">
            <h3 className="font-bold text-lg mb-2">🎬 Try Demo Stream</h3>
            <p className="text-muted-foreground mb-4">
              Experience receiving a money stream in real-time. Click below to
              see how it works!
            </p>
            <Link to="/claim-stream?rate=100&duration=hour&from=0xdemo&total=2400">
              <Button className="w-full rounded-xl font-bold">
                View Demo Stream
                <ArrowRight className="w-4 h-4 ml-2" />
              </Button>
            </Link>
          </Card>
        </div>
      </div>

      <BottomNav />
    </div>
  );
};<|MERGE_RESOLUTION|>--- conflicted
+++ resolved
@@ -1,5 +1,4 @@
-import { useState, useEffect, useRef } from "react";
-import { Link } from "react-router-dom";
+import { useState, useEffect } from "react";
 import { Button } from "@/components/ui/button";
 import { Input } from "@/components/ui/input";
 import { Card } from "@/components/ui/card";
@@ -12,6 +11,8 @@
   ArrowRight,
   Wallet,
   ExternalLink,
+  RefreshCw,
+  DollarSign,
 } from "lucide-react";
 import Navigation from "@/components/Navigation";
 import BottomNav from "@/components/BottomNav";
@@ -24,124 +25,35 @@
   SelectTrigger,
   SelectValue,
 } from "@/components/ui/select";
-<<<<<<< HEAD
+import { Tabs, TabsContent, TabsList, TabsTrigger } from "@/components/ui/tabs";
 import { useAptosWallet } from "@/hooks/useAptosWallet";
 import { streamingClient, StreamInfo } from "@/lib/streaming-client";
-=======
-import { Tabs, TabsContent, TabsList, TabsTrigger } from "@/components/ui/tabs";
-import { useWallet } from "@aptos-labs/wallet-adapter-react";
-import { useNetwork } from "@/contexts/NetworkContext";
-import { CURRENT_TOKENS } from "@/config/constants";
-import { StreamingOdometer } from "@/components/StreamingOdometer";
-import { useMoneyStream, StreamDetails } from "@/hooks/useMoneyStream";
-
-// Helper function to format date for datetime-local input
-const formatDateTimeLocal = (timestamp: number): string => {
-  const date = new Date(timestamp);
-  const year = date.getFullYear();
-  const month = String(date.getMonth() + 1).padStart(2, '0');
-  const day = String(date.getDate()).padStart(2, '0');
-  const hours = String(date.getHours()).padStart(2, '0');
-  const minutes = String(date.getMinutes()).padStart(2, '0');
-  return `${year}-${month}-${day}T${hours}:${minutes}`;
-};
-
->>>>>>> 3bed40fc
+
+interface StreamWithDetails {
+  address: string;
+  info: StreamInfo;
+  withdrawable: bigint;
+}
 
 const Streaming = () => {
   const { connected, address, signAndSubmitTransaction } = useAptosWallet();
 
+  // Create stream form states
   const [recipient, setRecipient] = useState("");
-<<<<<<< HEAD
   const [monthlyAmount, setMonthlyAmount] = useState("");
-  const [durationMonths, setDurationMonths] = useState("1");
-  const [isStreaming, setIsStreaming] = useState(false);
+  const [durationMonths, setDurationMonths] = useState("3");
   const [isCreating, setIsCreating] = useState(false);
-  const [streamAddress, setStreamAddress] = useState<string>("");
-  const [streamInfo, setStreamInfo] = useState<StreamInfo | null>(null);
-  const [withdrawableAmount, setWithdrawableAmount] = useState<bigint>(
-    BigInt(0)
-  );
-=======
-  const [flowRate, setFlowRate] = useState("");
-  const [duration, setDuration] = useState("hour");
-  const [totalAmount, setTotalAmount] = useState("");
-  const [startTime, setStartTime] = useState<number | null>(Math.floor(Date.now() / 1000) + 3600); // Default to 1 hour from now
-  const [endTime, setEndTime] = useState<number | null>(Math.floor(Date.now() / 1000) + 7200); // Default to 2 hours from now
-  const [cliffDuration, setCliffDuration] = useState("0");
-  const [selectedToken, setSelectedToken] = useState("USDC");
-  const [isStreaming, setIsStreaming] = useState(false);
-  const [isPaused, setIsPaused] = useState(false);
-  const [totalStreamed, setTotalStreamed] = useState(0);
-  const [streamStartTime, setStreamStartTime] = useState<number | null>(null);
-  const [streamDetails, setStreamDetails] = useState<StreamDetails | null>(null);
->>>>>>> 3bed40fc
+
+  // Active streams
+  const [myStreams, setMyStreams] = useState<StreamWithDetails[]>([]);
+  const [loadingStreams, setLoadingStreams] = useState(false);
+  const [refreshing, setRefreshing] = useState(false);
+
+  // Stream share link
   const [shareLink, setShareLink] = useState("");
-  const [streamId, setStreamId] = useState<number | null>(null);
-  const [currentStep, setCurrentStep] = useState(1);
-
-  const { account, connected } = useWallet();
-  const { network, networkConfig, tokens } = useNetwork();
-  const {
-    createStreamCoin,
-    createStreamByRateCoin,
-    createStreamFa,
-    createStreamByRateFa,
-    pauseStreamCoin,
-    pauseStreamFa,
-    resumeStreamCoin,
-    resumeStreamFa,
-    cancelStreamCoin,
-    cancelStreamFa,
-    withdrawFromStreamCoin,
-    withdrawFromStreamFa,
-    streams,
-    incomingStreams,
-    isSubmitting,
-    isLoading,
-    getFlowRateCoin,
-    getFlowRateFa,
-    getClaimableAmountCoin,
-    getClaimableAmountFa,
-    getStreamDetailsCoin,
-    getStreamDetailsFa,
-    getNextStreamIdCoin,
-    getNextStreamIdFa,
-    fetchUserStreams
-  } = useMoneyStream();
-
-<<<<<<< HEAD
-  // Poll for stream updates when active
-  useEffect(() => {
-    if (!isStreaming || !streamAddress) return;
-
-    const pollStreamInfo = async () => {
-      const info = await streamingClient.getStreamInfo(streamAddress);
-      if (info) {
-        setStreamInfo(info);
-
-        // If stream is no longer active, stop polling
-        if (!info.isActive) {
-          setIsStreaming(false);
-          toast.info("Stream has ended");
-        }
-      }
-
-      const withdrawable = await streamingClient.getWithdrawableAmount(
-        streamAddress
-      );
-      setWithdrawableAmount(withdrawable);
-    };
-
-    // Poll immediately
-    pollStreamInfo();
-
-    // Then poll every 3 seconds
-    const interval = setInterval(pollStreamInfo, 3000);
-
-    return () => clearInterval(interval);
-  }, [isStreaming, streamAddress]);
-
+  const [lastCreatedStream, setLastCreatedStream] = useState<string>("");
+
+  // Initialize sender registry
   const initializeSender = async () => {
     if (!connected || !address) return false;
 
@@ -150,16 +62,89 @@
       await signAndSubmitTransaction(txPayload);
       return true;
     } catch (error: any) {
-      // If already initialized, that's fine
       if (error.message?.includes("EREGISTRY_ALREADY_EXISTS")) {
-        return true;
+        return true; // Already initialized, that's fine
       }
       console.error("Error initializing sender:", error);
-      return false;
-    }
-  };
-
-  const startStream = async () => {
+      throw error;
+    }
+  };
+
+  // Load all streams created by the user
+  const loadMyStreams = async () => {
+    if (!connected || !address) {
+      setMyStreams([]);
+      return;
+    }
+
+    setLoadingStreams(true);
+    try {
+      const streamAddresses = await streamingClient.getSenderStreams(address);
+
+      if (streamAddresses.length === 0) {
+        setMyStreams([]);
+        return;
+      }
+
+      // Fetch details for each stream
+      const streamDetails: StreamWithDetails[] = [];
+      for (const streamAddr of streamAddresses) {
+        const info = await streamingClient.getStreamInfo(streamAddr);
+        const withdrawable = await streamingClient.getWithdrawableAmount(streamAddr);
+
+        if (info) {
+          streamDetails.push({
+            address: streamAddr,
+            info,
+            withdrawable,
+          });
+        }
+      }
+
+      // Sort: active streams first
+      streamDetails.sort((a, b) => {
+        if (a.info.isActive && !b.info.isActive) return -1;
+        if (!a.info.isActive && b.info.isActive) return 1;
+        return b.info.startTime - a.info.startTime;
+      });
+
+      setMyStreams(streamDetails);
+    } catch (error) {
+      console.error("Error loading streams:", error);
+      toast.error("Failed to load streams");
+    } finally {
+      setLoadingStreams(false);
+    }
+  };
+
+  // Refresh stream data
+  const refreshStreamData = async () => {
+    if (!connected || myStreams.length === 0) return;
+
+    setRefreshing(true);
+    try {
+      const updatedStreams = await Promise.all(
+        myStreams.map(async (stream) => {
+          const info = await streamingClient.getStreamInfo(stream.address);
+          const withdrawable = await streamingClient.getWithdrawableAmount(stream.address);
+          return {
+            address: stream.address,
+            info: info || stream.info,
+            withdrawable,
+          };
+        })
+      );
+
+      setMyStreams(updatedStreams);
+    } catch (error) {
+      console.error("Error refreshing streams:", error);
+    } finally {
+      setRefreshing(false);
+    }
+  };
+
+  // Create a new stream
+  const createStream = async () => {
     if (!connected || !address) {
       toast.error("Please connect your wallet first");
       return;
@@ -171,8 +156,15 @@
     }
 
     const amount = parseFloat(monthlyAmount);
+    const months = parseInt(durationMonths);
+
     if (amount <= 0 || isNaN(amount)) {
       toast.error("Please enter a valid amount");
+      return;
+    }
+
+    if (months <= 0 || isNaN(months)) {
+      toast.error("Please enter a valid duration");
       return;
     }
 
@@ -187,10 +179,7 @@
       }
 
       // Step 2: Get stream address
-      const streamAddr = await streamingClient.getStreamAddress(
-        address,
-        recipient
-      );
+      const streamAddr = await streamingClient.getStreamAddress(address, recipient);
 
       // Step 3: Check if stream already exists
       const existingInfo = await streamingClient.getStreamInfo(streamAddr);
@@ -202,11 +191,10 @@
 
       // Step 4: Create stream transaction
       toast.info("Creating payment stream...");
-      const duration = parseInt(durationMonths);
       const txPayload = streamingClient.buildCreateStreamTransaction(
         recipient,
         amount,
-        duration
+        months
       );
 
       const response = await signAndSubmitTransaction(txPayload);
@@ -214,15 +202,10 @@
 
       toast.success("Stream created successfully!");
 
-      // Step 5: Set up stream state
-      setStreamAddress(streamAddr);
-      setIsStreaming(true);
-
       // Generate share link
-      const link = `${
-        window.location.origin
-      }/claim-stream?stream=${streamAddr}&from=${address.slice(0, 10)}`;
+      const link = `${window.location.origin}/claim-stream`;
       setShareLink(link);
+      setLastCreatedStream(streamAddr);
 
       // Show explorer link
       const explorerUrl = streamingClient.getExplorerUrl(txHash);
@@ -238,11 +221,18 @@
           },
         }
       );
+
+      // Reload streams
+      await loadMyStreams();
+
+      // Reset form
+      setRecipient("");
+      setMonthlyAmount("");
     } catch (error: any) {
       console.error("Error creating stream:", error);
 
       if (error.message?.includes("INSUFFICIENT_BALANCE")) {
-        toast.error("Insufficient USDC balance");
+        toast.error(`Insufficient USDC balance. You need ${amount * months} USDC`);
       } else if (error.message?.includes("User rejected")) {
         toast.error("Transaction cancelled");
       } else {
@@ -250,259 +240,16 @@
       }
     } finally {
       setIsCreating(false);
-=======
-
-  // Auto-refresh streams
-  useEffect(() => {
-    if (connected && account) {
-      fetchUserStreams();
-    }
-  }, [connected, account, fetchUserStreams]);
-
-  const startStream = async () => {
-    if (!recipient || !flowRate || !totalAmount) {
-      toast.error("Please fill in all fields");
-      return;
-    }
-
-    try {
-      const token = tokens[selectedToken];
-      
-      // Map duration to interval unit constants from the smart contract
-      let intervalUnit;
-      switch (duration) {
-        case "second":
-          intervalUnit = 1; // UNIT_HOUR (but actually second)
-          break;
-        case "minute":
-          intervalUnit = 1; // UNIT_HOUR
-          break;
-        case "hour":
-          intervalUnit = 1; // UNIT_HOUR
-          break;
-        case "day":
-          intervalUnit = 2; // UNIT_DAY
-          break;
-        case "week":
-          intervalUnit = 3; // UNIT_WEEK
-          break;
-        case "month":
-          intervalUnit = 4; // UNIT_MONTH
-          break;
-        default:
-          intervalUnit = 1; // Default to hour
-      }
-      
-      // Calculate duration in seconds based on the selected duration unit
-      const durationValue = parseFloat(totalAmount);
-      let durationSeconds;
-      
-      switch (duration) {
-        case "second":
-          durationSeconds = durationValue;
-          break;
-        case "minute":
-          durationSeconds = durationValue * 60;
-          break;
-        case "hour":
-          durationSeconds = durationValue * 3600;
-          break;
-        case "day":
-          durationSeconds = durationValue * 86400;
-          break;
-        case "week":
-          durationSeconds = durationValue * 604800;
-          break;
-        case "month":
-          durationSeconds = durationValue * 2592000; // 30 days
-          break;
-        default:
-          durationSeconds = durationValue * 3600; // Default to hours
-      }
-      
-      // Amount per interval in the smallest unit
-      // Convert flow rate to amount per interval based on the duration unit
-      let secondsPerInterval;
-      switch (duration) {
-        case "second":
-          secondsPerInterval = 1;
-          break;
-        case "minute":
-          secondsPerInterval = 60;
-          break;
-        case "hour":
-          secondsPerInterval = 3600;
-          break;
-        case "day":
-          secondsPerInterval = 86400;
-          break;
-        case "month":
-          secondsPerInterval = 2592000; // 30 days
-          break;
-        default:
-          secondsPerInterval = 3600; // Default to hours
-      }
-      
-      // Calculate amount per interval: flow rate (per interval) in the smallest unit
-      const amountPerInterval = parseFloat(flowRate) * Math.pow(10, token.decimals);
-      
-      let result;
-      if (token.metadataAddress) {
-        // Use fungible asset
-        result = await createStreamByRateFa(
-          recipient,
-          token.metadataAddress,
-          amountPerInterval,
-          intervalUnit,
-          durationSeconds,
-          0 // Cliff duration set to 0
-        );
-      } else {
-        // Use coin
-        result = await createStreamByRateCoin(
-          recipient,
-          amountPerInterval,
-          intervalUnit,
-          durationSeconds,
-          0, // Cliff duration set to 0
-          token.type
-        );
-      }
-
-      if (result.success) {
-        setIsStreaming(true);
-        setTotalStreamed(0);
-        setStreamStartTime(Date.now());
-        
-        // Generate share link for recipient
-        const link = `supercash.money/claim-stream?rate=${flowRate}&duration=${duration}&from=${recipient.slice(0, 10)}&total=${totalAmount}`;
-        setShareLink(link);
-
-        // Derive the created stream id: next_stream_id - 1
-        const senderAddr = account?.address.toString() || "";
-        let createdId: number | null = null;
-        try {
-          // small delay to allow indexers/fullnode write to settle
-          await new Promise((r) => setTimeout(r, 1200));
-          if (token.metadataAddress) {
-            const nextId = await getNextStreamIdFa(senderAddr);
-            createdId = Math.max(0, Number(nextId) - 1);
-          } else {
-            const nextId = await getNextStreamIdCoin(senderAddr, token.type);
-            createdId = Math.max(0, Number(nextId) - 1);
-          }
-        } catch (e) {
-          console.error("Error deriving new stream id:", e);
-        }
-
-        if (createdId !== null) {
-          setStreamId(createdId);
-          // Try to fetch stream details with small retries until visible
-          const tryFetch = async (retries = 5) => {
-            for (let i = 0; i < retries; i++) {
-              try {
-                let details: StreamDetails | null = null;
-                if (token.metadataAddress) {
-                  details = await getStreamDetailsFa(senderAddr, createdId!);
-                } else {
-                  details = await getStreamDetailsCoin(senderAddr, createdId!, token.type);
-                }
-                if (details) {
-                  setStreamDetails(details);
-                  return;
-                }
-              } catch (err) {
-                // ignore and retry
-              }
-              await new Promise((r) => setTimeout(r, 400));
-            }
-          };
-          tryFetch();
-        }
-        
-        toast.success("Payment stream started!");
-      }
-    } catch (error) {
-      console.error("Error creating stream:", error);
-      toast.error("Failed to create stream");
-    }
-  };
-  
-  // Helper function to get seconds per interval
-  const getSecondsPerInterval = (interval: string): number => {
-    switch (interval) {
-      case "second":
-        return 1;
-      case "minute":
-        return 60;
-      case "hour":
-        return 3600;
-      case "day":
-        return 86400;
-      case "week":
-        return 604800;
-      case "month":
-        return 2592000; // 30 days
-      default:
-        return 3600; // Default to hour
-    }
-  };
-
-  const pauseStream = async () => {
-    if (streamId === null) return;
-    
-    try {
-      const token = tokens[selectedToken];
-      let result;
-      
-      if (token.metadataAddress) {
-        result = await pauseStreamFa(streamId);
-      } else {
-        result = await pauseStreamCoin(streamId, token.type);
-      }
-
-      if (result.success) {
-        setIsPaused(true);
-        toast.success("Payment stream paused");
-      }
-    } catch (error) {
-      console.error("Error pausing stream:", error);
-      toast.error("Failed to pause stream");
-    }
-  };
-
-  const resumeStream = async () => {
-    if (streamId === null) return;
-    
-    try {
-      const token = tokens[selectedToken];
-      let result;
-      
-      if (token.metadataAddress) {
-        result = await resumeStreamFa(streamId);
-      } else {
-        result = await resumeStreamCoin(streamId, token.type);
-      }
-
-      if (result.success) {
-        setIsPaused(false);
-        toast.success("Payment stream resumed");
-      }
-    } catch (error) {
-      console.error("Error resuming stream:", error);
-      toast.error("Failed to resume stream");
->>>>>>> 3bed40fc
-    }
-  };
-
-  const stopStream = async () => {
-<<<<<<< HEAD
-    if (!streamAddress || !connected) return;
+    }
+  };
+
+  // Cancel a stream
+  const cancelStream = async (streamAddress: string) => {
+    if (!connected) return;
 
     try {
       toast.info("Cancelling stream...");
-      const txPayload =
-        streamingClient.buildCancelStreamTransaction(streamAddress);
+      const txPayload = streamingClient.buildCancelStreamTransaction(streamAddress);
       const response = await signAndSubmitTransaction(txPayload);
 
       toast.success("Stream cancelled! Remaining funds returned.");
@@ -521,14 +268,8 @@
         }
       );
 
-      // Reset state
-      setIsStreaming(false);
-      setStreamAddress("");
-      setStreamInfo(null);
-      setWithdrawableAmount(BigInt(0));
-      setShareLink("");
-      setRecipient("");
-      setMonthlyAmount("");
+      // Reload streams
+      await loadMyStreams();
     } catch (error: any) {
       console.error("Error cancelling stream:", error);
       if (error.message?.includes("User rejected")) {
@@ -536,179 +277,61 @@
       } else {
         toast.error("Failed to cancel stream");
       }
-=======
-    if (streamId === null || !account) return;
-    
+    }
+  };
+
+  // Top up a stream
+  const topUpStream = async (streamAddress: string, amount: number) => {
+    if (!connected) return;
+
     try {
-      const token = tokens[selectedToken];
-      let result;
-      
-      if (token.metadataAddress) {
-        result = await cancelStreamFa(account.address.toString(), streamId);
-      } else {
-        result = await cancelStreamCoin(account.address.toString(), streamId, token.type);
-      }
-
-      if (result.success) {
-        setIsStreaming(false);
-        setIsPaused(false);
-        setTotalStreamed(0);
-        setStreamStartTime(null);
-        setShareLink("");
-        setStreamId(null);
-        toast.success("Payment stream stopped");
-      }
-    } catch (error) {
-      console.error("Error stopping stream:", error);
-      toast.error("Failed to stop stream");
->>>>>>> 3bed40fc
-    }
-  };
-
+      toast.info("Topping up stream...");
+      const txPayload = streamingClient.buildTopUpTransaction(streamAddress, amount);
+      await signAndSubmitTransaction(txPayload);
+
+      toast.success(`Stream topped up with ${amount} USDC!`);
+
+      // Reload streams
+      await loadMyStreams();
+    } catch (error: any) {
+      console.error("Error topping up stream:", error);
+      toast.error("Failed to top up stream");
+    }
+  };
+
+  // Copy share link
   const copyShareLink = () => {
     navigator.clipboard.writeText(shareLink);
-    toast.success("Stream link copied! Share it with the recipient");
-  };
-
+    toast.success("Link copied to clipboard!");
+  };
+
+  // Calculate total amount
   const calculateTotal = () => {
-<<<<<<< HEAD
     if (!monthlyAmount || !durationMonths) return "0.00";
     const amount = parseFloat(monthlyAmount);
-    const duration = parseInt(durationMonths);
-    return (amount * duration).toFixed(2);
-  };
-
-  const getStreamedPercentage = () => {
-    if (!streamInfo) return 0;
-    const total = Number(streamInfo.totalDeposited);
-    const streamed =
-      Number(withdrawableAmount) + Number(streamInfo.totalWithdrawn);
-    if (total === 0) return 0;
-    return (streamed / total) * 100;
-=======
-    if (!flowRate || !totalAmount) return "0.00";
-    const rate = parseFloat(flowRate);
-    const durationValue = parseFloat(totalAmount);
-    
-    // Calculate total based on rate and duration
-    return (rate * durationValue).toFixed(2);
-  };
-
-  // Real-time streaming effect using smart contract data
+    const months = parseInt(durationMonths);
+    return (amount * months).toFixed(2);
+  };
+
+  // Initial load
   useEffect(() => {
-    let intervalId: NodeJS.Timeout;
-    let animationFrameId: number;
-    
-    if (isStreaming && !isPaused && streamDetails) {
-      // Calculate the initial elapsed time based on stream start time
-      const now = Date.now();
-      const startTimeMs = streamDetails.start_time * 1000; // Convert to milliseconds
-      const elapsedSeconds = Math.max(0, (now - startTimeMs) / 1000);
-      
-      // Calculate the initial streamed amount
-      const initialStreamed = Math.min(
-        streamDetails.flow_rate_per_second * elapsedSeconds,
-        streamDetails.total_amount
-      );
-      setTotalStreamed(initialStreamed);
-      
-      // Update every millisecond for superfluid effect
-      let lastUpdateTime = now;
-      let currentStreamed = initialStreamed;
-      
-      const updateStreamedAmount = () => {
-        const now = Date.now();
-        const deltaTime = (now - lastUpdateTime) / 1000; // Convert to seconds
-        
-        if (streamDetails.is_active) {
-          // Calculate the amount to add based on flow rate and time elapsed
-          const increment = streamDetails.flow_rate_per_second * deltaTime;
-          currentStreamed = Math.min(
-            currentStreamed + increment,
-            streamDetails.total_amount
-          );
-          
-          setTotalStreamed(currentStreamed);
-        }
-        
-        lastUpdateTime = now;
-        
-        // Continue the animation
-        if (isStreaming && !isPaused && currentStreamed < streamDetails.total_amount) {
-          animationFrameId = requestAnimationFrame(updateStreamedAmount);
-        }
-      };
-      
-      // Start the animation loop
-      animationFrameId = requestAnimationFrame(updateStreamedAmount);
-      
-      // Also fetch claimable amount from smart contract every second
-      intervalId = setInterval(async () => {
-        if (streamId && account) {
-          try {
-            let claimableAmount;
-            if (tokens[selectedToken].metadataAddress) {
-              claimableAmount = await getClaimableAmountFa(account.address.toString(), streamId);
-            } else {
-              claimableAmount = await getClaimableAmountCoin(
-                account.address.toString(),
-                streamId,
-                tokens[selectedToken].type
-              );
-            }
-            
-            // Update with the actual claimable amount from the contract
-            setTotalStreamed(claimableAmount);
-          } catch (error) {
-            console.error("Error fetching claimable amount:", error);
-          }
-        }
-      }, 1000); // Fetch every second
-    }
-    
-    return () => {
-      if (intervalId) {
-        clearInterval(intervalId);
-      }
-      if (animationFrameId) {
-        cancelAnimationFrame(animationFrameId);
-      }
-    };
-  }, [isStreaming, isPaused, streamDetails, streamId, account, selectedToken, tokens, getClaimableAmountFa, getClaimableAmountCoin]);
-
-  const calculateEndTime = () => {
-    if (!startTime || !totalAmount || !flowRate) return null;
-    
-    const total = parseFloat(totalAmount);
-    const rate = parseFloat(flowRate);
-    
-    // Convert duration to seconds
-    let durationInSeconds;
-    
-    switch (duration) {
-      case "second":
-        durationInSeconds = 1;
-        break;
-      case "minute":
-        durationInSeconds = 60;
-        break;
-      case "hour":
-        durationInSeconds = 3600;
-        break;
-      case "day":
-        durationInSeconds = 86400;
-        break;
-      case "month":
-        durationInSeconds = 2628000;
-        break;
-      default:
-        durationInSeconds = 3600;
-    }
-    
-    const totalDuration = (total / rate) * durationInSeconds;
-    return startTime + totalDuration;
->>>>>>> 3bed40fc
-  };
+    if (connected && address) {
+      loadMyStreams();
+    } else {
+      setMyStreams([]);
+    }
+  }, [connected, address]);
+
+  // Auto-refresh every 5 seconds
+  useEffect(() => {
+    if (!connected || myStreams.length === 0) return;
+
+    const interval = setInterval(() => {
+      refreshStreamData();
+    }, 5000);
+
+    return () => clearInterval(interval);
+  }, [connected, myStreams.length]);
 
   return (
     <div className="min-h-screen bg-background pb-20 md:pb-0">
@@ -723,594 +346,287 @@
             </p>
           </div>
 
-<<<<<<< HEAD
-          {!connected && (
-            <Card className="p-6 rounded-2xl border-2 border-primary bg-primary/5">
-              <div className="flex items-center gap-3 mb-4">
-                <Wallet className="w-6 h-6 text-primary" />
-                <h3 className="font-bold text-lg">Wallet Required</h3>
-              </div>
-              <p className="text-muted-foreground">
-                Connect your wallet to create and manage payment streams
-              </p>
-            </Card>
-          )}
-
-          <Card className="p-6 space-y-6 rounded-2xl border-2">
-=======
           <Tabs defaultValue="create" className="w-full">
             <TabsList className="grid w-full grid-cols-2 rounded-xl p-1 bg-muted">
-              <TabsTrigger value="create" className="rounded-lg">Create Stream</TabsTrigger>
-              <TabsTrigger value="incoming" className="rounded-lg">Incoming</TabsTrigger>
+              <TabsTrigger value="create" className="rounded-lg">
+                Create Stream
+              </TabsTrigger>
+              <TabsTrigger value="manage" className="rounded-lg">
+                My Streams
+              </TabsTrigger>
             </TabsList>
 
+            {/* Create Stream Tab */}
             <TabsContent value="create" className="space-y-6">
               <Card className="p-6 space-y-6 rounded-2xl border-2">
->>>>>>> 3bed40fc
-            <div className="flex items-center gap-3">
-              <div className="w-10 h-10 rounded-xl bg-primary text-primary-foreground flex items-center justify-center">
-                <Radio className="w-5 h-5" />
-              </div>
-              <h2 className="text-2xl font-bold">Create Stream</h2>
-            </div>
-
-<<<<<<< HEAD
-            <div className="space-y-4">
-              <div>
-                <label className="text-sm font-medium mb-2 block">
-                  Recipient Address
-                </label>
-                <Input
-                  placeholder="0x..."
-                  value={recipient}
-                  onChange={(e) => setRecipient(e.target.value)}
-                  className="rounded-xl border-2"
-                  disabled={isStreaming || !connected}
-                />
-              </div>
-
-              <div>
-                <label className="text-sm font-medium mb-2 block">
-                  Monthly Amount (USDC)
-                </label>
-                <Input
-                  type="number"
-                  placeholder="0.00"
-                  value={monthlyAmount}
-                  onChange={(e) => setMonthlyAmount(e.target.value)}
-                  className="text-xl font-bold rounded-xl border-2"
-                  disabled={isStreaming || !connected}
-                  min="0"
-                  step="0.01"
-                />
-              </div>
-
-              <div>
-                <label className="text-sm font-medium mb-2 block">
-                  Duration (Months)
-                </label>
-                <Select
-                  value={durationMonths}
-                  onValueChange={setDurationMonths}
-                  disabled={isStreaming || !connected}>
-                  <SelectTrigger className="rounded-xl border-2">
-                    <SelectValue />
-                  </SelectTrigger>
-                  <SelectContent className="rounded-xl border-2">
-                    <SelectItem value="1" className="rounded-lg">
-                      1 Month
-                    </SelectItem>
-                    <SelectItem value="3" className="rounded-lg">
-                      3 Months
-                    </SelectItem>
-                    <SelectItem value="6" className="rounded-lg">
-                      6 Months
-                    </SelectItem>
-                    <SelectItem value="12" className="rounded-lg">
-                      12 Months
-                    </SelectItem>
-                  </SelectContent>
-                </Select>
-=======
-            {/* Step 1: Basic Information */}
-            {currentStep === 1 && (
-              <div className="space-y-4">
-                <div>
-                  <label className="text-sm font-medium mb-2 block">Recipient Address</label>
-                  <Input
-                    placeholder="0x..."
-                    value={recipient}
-                    onChange={(e) => setRecipient(e.target.value)}
-                    className="rounded-xl border-2"
-                    disabled={isStreaming}
-                  />
+                <div className="flex items-center gap-3">
+                  <div className="w-10 h-10 rounded-xl bg-primary text-primary-foreground flex items-center justify-center">
+                    <Radio className="w-5 h-5" />
+                  </div>
+                  <h2 className="text-2xl font-bold">Create New Stream</h2>
                 </div>
 
-                <div>
-                  <label className="text-sm font-medium mb-2 block">Token</label>
-                  <Select value={selectedToken} onValueChange={setSelectedToken} disabled={isStreaming}>
-                    <SelectTrigger className="w-full rounded-xl border-2">
-                      <SelectValue />
-                    </SelectTrigger>
-                    <SelectContent className="rounded-xl border-2">
-                      {Object.keys(tokens).map((token) => (
-                        <SelectItem key={token} value={token} className="rounded-lg">
-                          {token}
-                        </SelectItem>
-                      ))}
-                    </SelectContent>
-                  </Select>
-                </div>
-
-                <div>
-                  <label className="text-sm font-medium mb-2 block">Total Amount</label>
-                  <Input
-                    type="number"
-                    placeholder="0.00"
-                    value={totalAmount}
-                    onChange={(e) => setTotalAmount(e.target.value)}
-                    className="text-xl font-bold rounded-xl border-2"
-                    disabled={isStreaming}
-                  />
-                </div>
-
-                <Button
-                  onClick={() => setCurrentStep(2)}
-                  disabled={!recipient || !totalAmount || !selectedToken}
-                  className="w-full rounded-xl font-bold text-lg py-6"
-                >
-                  Next Step
-                  <ArrowRight className="w-5 h-5 ml-2" />
-                </Button>
->>>>>>> 3bed40fc
-              </div>
-            )}
-
-            {/* Step 2: Stream Configuration */}
-            {currentStep === 2 && (
-              <div className="space-y-4">
-                <div>
-                  <label className="text-sm font-medium mb-2 block">Flow Rate</label>
-                  <div className="flex gap-3">
+                {!connected && (
+                  <Card className="p-6 rounded-2xl border-2 border-primary bg-primary/5">
+                    <div className="flex items-center gap-3 mb-4">
+                      <Wallet className="w-6 h-6 text-primary" />
+                      <h3 className="font-bold text-lg">Wallet Required</h3>
+                    </div>
+                    <p className="text-muted-foreground">
+                      Connect your wallet to create payment streams
+                    </p>
+                  </Card>
+                )}
+
+                <div className="space-y-4">
+                  <div>
+                    <label className="text-sm font-medium mb-2 block">
+                      Recipient Address
+                    </label>
+                    <Input
+                      placeholder="0x..."
+                      value={recipient}
+                      onChange={(e) => setRecipient(e.target.value)}
+                      className="rounded-xl border-2"
+                      disabled={!connected || isCreating}
+                    />
+                  </div>
+
+                  <div>
+                    <label className="text-sm font-medium mb-2 block">
+                      Monthly Amount (USDC)
+                    </label>
                     <Input
                       type="number"
                       placeholder="0.00"
-                      value={flowRate}
-                      onChange={(e) => setFlowRate(e.target.value)}
-                      className="text-xl font-bold rounded-xl border-2 flex-1"
-                      disabled={isStreaming}
+                      value={monthlyAmount}
+                      onChange={(e) => setMonthlyAmount(e.target.value)}
+                      className="text-xl font-bold rounded-xl border-2"
+                      disabled={!connected || isCreating}
+                      min="0"
+                      step="0.01"
                     />
-                    <Select value={duration} onValueChange={setDuration} disabled={isStreaming}>
-                      <SelectTrigger className="w-[120px] rounded-xl border-2">
+                  </div>
+
+                  <div>
+                    <label className="text-sm font-medium mb-2 block">
+                      Duration (Months)
+                    </label>
+                    <Select
+                      value={durationMonths}
+                      onValueChange={setDurationMonths}
+                      disabled={!connected || isCreating}
+                    >
+                      <SelectTrigger className="rounded-xl border-2">
                         <SelectValue />
                       </SelectTrigger>
                       <SelectContent className="rounded-xl border-2">
-                        <SelectItem value="second" className="rounded-lg">per Second</SelectItem>
-                        <SelectItem value="minute" className="rounded-lg">per Minute</SelectItem>
-                        <SelectItem value="hour" className="rounded-lg">per Hour</SelectItem>
-                        <SelectItem value="day" className="rounded-lg">per Day</SelectItem>
-                        <SelectItem value="month" className="rounded-lg">per Month</SelectItem>
+                        <SelectItem value="1" className="rounded-lg">
+                          1 Month
+                        </SelectItem>
+                        <SelectItem value="3" className="rounded-lg">
+                          3 Months
+                        </SelectItem>
+                        <SelectItem value="6" className="rounded-lg">
+                          6 Months
+                        </SelectItem>
+                        <SelectItem value="12" className="rounded-lg">
+                          12 Months
+                        </SelectItem>
                       </SelectContent>
                     </Select>
                   </div>
-                </div>
-
-                <div>
-                  <label className="text-sm font-medium mb-2 block">Duration</label>
-                  <div className="flex gap-3">
-                    <Input
-                      type="number"
-                      placeholder="1"
-                      value={totalAmount}
-                      onChange={(e) => setTotalAmount(e.target.value)}
-                      className="text-xl font-bold rounded-xl border-2 flex-1"
-                      disabled={isStreaming}
-                    />
-                    <Select value={duration} onValueChange={setDuration} disabled={isStreaming}>
-                      <SelectTrigger className="w-[120px] rounded-xl border-2">
-                        <SelectValue />
-                      </SelectTrigger>
-                      <SelectContent className="rounded-xl border-2">
-                        <SelectItem value="second" className="rounded-lg">Seconds</SelectItem>
-                        <SelectItem value="minute" className="rounded-lg">Minutes</SelectItem>
-                        <SelectItem value="hour" className="rounded-lg">Hours</SelectItem>
-                        <SelectItem value="day" className="rounded-lg">Days</SelectItem>
-                        <SelectItem value="month" className="rounded-lg">Months</SelectItem>
-                      </SelectContent>
-                    </Select>
-                  </div>
-                </div>
-
-<<<<<<< HEAD
-              {isStreaming ? (
-                <Button
-                  onClick={stopStream}
-                  variant="destructive"
-                  className="w-full rounded-xl font-bold text-lg py-6">
-                  <Square className="w-5 h-5 mr-2" />
-                  Cancel Stream
-                </Button>
-              ) : (
-                <Button
-                  onClick={startStream}
-                  disabled={!connected || isCreating}
-                  className="w-full rounded-xl font-bold text-lg py-6">
-                  <Play className="w-5 h-5 mr-2" />
-                  {isCreating ? "Creating Stream..." : "Start Stream"}
-                </Button>
-              )}
-            </div>
-
-            <div className="pt-4 border-t border-border space-y-2">
-              <div className="flex items-center justify-between text-sm">
-                <span className="text-muted-foreground">
-                  Total Stream Value
-                </span>
-                <span className="font-bold text-xl">
-                  {calculateTotal()} USDC
-                </span>
-=======
-                <div className="flex gap-3">
+
                   <Button
-                    onClick={() => setCurrentStep(1)}
-                    variant="outline"
-                    className="flex-1 rounded-xl font-bold text-lg py-6"
+                    onClick={createStream}
+                    disabled={!connected || isCreating}
+                    className="w-full rounded-xl font-bold text-lg py-6"
                   >
-                    Back
-                  </Button>
-                  
-                  {isStreaming ? (
-                    <div className="flex gap-3 flex-1">
-                      {isPaused ? (
-                        <Button
-                          onClick={resumeStream}
-                          className="flex-1 rounded-xl font-bold text-lg py-6"
-                        >
-                          <Play className="w-5 h-5 mr-2" />
-                          Resume
-                        </Button>
-                      ) : (
-                        <Button
-                          onClick={pauseStream}
-                          variant="secondary"
-                          className="flex-1 rounded-xl font-bold text-lg py-6"
-                        >
-                          <Pause className="w-5 h-5 mr-2" />
-                          Pause
-                        </Button>
-                      )}
-                      <Button
-                        onClick={stopStream}
-                        variant="destructive"
-                        className="flex-1 rounded-xl font-bold text-lg py-6"
-                      >
-                        <Square className="w-5 h-5 mr-2" />
-                        Stop
-                      </Button>
-                    </div>
-                  ) : (
-                    <Button
-                      onClick={startStream}
-                      disabled={!flowRate || !totalAmount}
-                      className="flex-1 rounded-xl font-bold text-lg py-6"
-                    >
-                      Create Money Stream
-                    </Button>
-                  )}
-                </div>
-              </div>
-            )}
-
-            <div className="pt-4 border-t border-border space-y-2">
-              <div className="flex items-center justify-between text-sm">
-                <span className="text-muted-foreground">Total Amount</span>
-                <span className="font-bold text-xl">{calculateTotal()} {selectedToken}</span>
->>>>>>> 3bed40fc
-              </div>
-              <div className="flex items-center justify-between text-sm">
-                <span className="text-muted-foreground">Network</span>
-                <span className="font-bold text-primary">Aptos Testnet</span>
-              </div>
-            </div>
-          </Card>
-
-          {/* Active Stream Display */}
-          <div className="space-y-4">
-            <h3 className="text-2xl font-bold">Active Stream</h3>
-            {!isStreaming ? (
-              <Card className="p-8 rounded-2xl border-2 text-center">
-                <p className="text-muted-foreground">No active stream</p>
-              </Card>
-            ) : (
-              <Card className="p-6 rounded-2xl border-2 border-primary bg-primary/5">
-                <div className="flex items-center justify-between mb-4">
-                  <div className="flex items-center gap-3">
-                    <div className="w-3 h-3 rounded-full bg-green-500 animate-pulse" />
-                    <span className="font-bold">Live Stream</span>
-                  </div>
-                  <Button
-                    onClick={stopStream}
-                    size="sm"
-                    variant="destructive"
-                    className="rounded-lg">
-                    <Square className="w-4 h-4 mr-1" />
-                    Cancel
+                    <Play className="w-5 h-5 mr-2" />
+                    {isCreating ? "Creating Stream..." : "Create Stream"}
                   </Button>
                 </div>
 
-                <div className="space-y-4">
-                  {/* Real-time streaming amount */}
-<<<<<<< HEAD
-                  <div className="p-4 bg-background rounded-xl border-2 border-border text-center">
-                    <p className="text-sm text-muted-foreground mb-1">
-                      Available to Recipient
-                    </p>
-                    <p className="text-3xl font-bold text-primary">
-                      {streamingClient.formatUSDC(withdrawableAmount)} USDC
-                    </p>
-                  </div>
-
-                  {/* Progress bar */}
-                  {streamInfo && (
-                    <div className="space-y-2">
-                      <div className="flex justify-between text-xs text-muted-foreground">
-                        <span>Stream Progress</span>
-                        <span>{getStreamedPercentage().toFixed(1)}%</span>
-                      </div>
-                      <Progress
-                        value={getStreamedPercentage()}
-                        className="h-2"
-                      />
-                      <div className="flex justify-between text-xs text-muted-foreground">
-                        <span>0 USDC</span>
-                        <span>
-                          {streamingClient.formatUSDC(
-                            streamInfo.totalDeposited
-                          )}{" "}
-                          USDC
-                        </span>
-                      </div>
-                    </div>
-                  )}
-=======
-                  <div className="p-6 bg-background rounded-xl border-2 border-border text-center">
-                    <p className="text-sm text-muted-foreground mb-3">Total Streamed</p>
-                    <div className="flex flex-col items-center justify-center">
-                      <StreamingOdometer
-                        value={totalStreamed}
-                        decimals={2}
-                        tokenSymbol={selectedToken}
-                        isAnimating={isStreaming && !isPaused}
-                        size="lg"
-                        streamingRate={(function(){
-                          const token = tokens[selectedToken];
-                          const dec = token?.decimals ?? 6;
-                          if (streamDetails && typeof streamDetails.flow_rate_per_second === 'number') {
-                            return Number(streamDetails.flow_rate_per_second) / Math.pow(10, dec);
-                          }
-                          return flowRate ? (parseFloat(flowRate) / getSecondsPerInterval(duration)) : 0;
-                        })()}
-                        maxValue={(function(){
-                          const token = tokens[selectedToken];
-                          const dec = token?.decimals ?? 6;
-                          if (streamDetails && typeof streamDetails.total_amount === 'number') {
-                            return Number(streamDetails.total_amount) / Math.pow(10, dec);
-                          }
-                          return parseFloat(calculateTotal());
-                        })()}
-                        onValueChange={setTotalStreamed}
-                      />
-                      <div className="mt-3 text-sm text-muted-foreground">
-                        {totalStreamed.toFixed(2)} {selectedToken}
-                      </div>
-                    </div>
-                  </div>
-
-                  {/* Progress bar */}
-                  <div className="space-y-2">
-                    <div className="flex justify-between text-xs text-muted-foreground">
-                      <span>Progress</span>
-                      <span>{(() => {
-                        const token = tokens[selectedToken];
-                        const dec = token?.decimals ?? 6;
-                        const total = streamDetails ? (Number(streamDetails.total_amount) / Math.pow(10, dec)) : parseFloat(calculateTotal());
-                        return ((totalStreamed / (total || 1)) * 100).toFixed(1) + '% of total amount';
-                      })()}</span>
-                    </div>
-                    <Progress
-                      value={(() => {
-                        const token = tokens[selectedToken];
-                        const dec = token?.decimals ?? 6;
-                        const total = streamDetails ? (Number(streamDetails.total_amount) / Math.pow(10, dec)) : parseFloat(calculateTotal());
-                        return (totalStreamed / (total || 1)) * 100;
-                      })()}
-                      className="h-2"
-                    />
-                  </div>
->>>>>>> 3bed40fc
-
-                  {streamInfo && (
-                    <div className="grid grid-cols-2 gap-3 text-sm">
-                      <div className="p-3 bg-background rounded-xl border">
-                        <p className="text-muted-foreground text-xs mb-1">To</p>
-                        <p className="font-mono text-xs font-bold break-all">
-                          {streamInfo.recipient.slice(0, 10)}...
-                          {streamInfo.recipient.slice(-8)}
-                        </p>
-                      </div>
-                      <div className="p-3 bg-background rounded-xl border">
-                        <p className="text-muted-foreground text-xs mb-1">
-                          Rate/Second
-                        </p>
-                        <p className="font-bold">
-                          {(
-                            Number(streamInfo.ratePerSecond) / 1_000_000
-                          ).toFixed(6)}
-                        </p>
-                      </div>
-                      <div className="p-3 bg-background rounded-xl border">
-                        <p className="text-muted-foreground text-xs mb-1">
-                          Total Withdrawn
-                        </p>
-                        <p className="font-bold">
-                          {streamingClient.formatUSDC(
-                            streamInfo.totalWithdrawn
-                          )}{" "}
-                          USDC
-                        </p>
-                      </div>
-                      <div className="p-3 bg-background rounded-xl border">
-                        <p className="text-muted-foreground text-xs mb-1">
-                          Remaining
-                        </p>
-                        <p className="font-bold">
-                          {streamingClient.formatUSDC(streamInfo.balance)} USDC
-                        </p>
-                      </div>
-                    </div>
-<<<<<<< HEAD
-                  )}
-
-                  {streamInfo && (
-                    <div className="space-y-2 text-sm">
-                      <div className="flex justify-between">
-                        <span className="text-muted-foreground">Started</span>
-                        <span className="font-medium">
-                          {new Date(
-                            streamInfo.startTime * 1000
-                          ).toLocaleString()}
-                        </span>
-                      </div>
-                      {streamInfo.endTime > 0 && (
-                        <div className="flex justify-between">
-                          <span className="text-muted-foreground">Ends</span>
-                          <span className="font-medium">
-                            {new Date(
-                              streamInfo.endTime * 1000
-                            ).toLocaleString()}
-                          </span>
-                        </div>
-                      )}
-=======
-                    <div className="flex justify-between text-sm">
-                      <span className="text-muted-foreground">Rate</span>
-                      <span className="font-bold">{flowRate} {selectedToken}/{duration}</span>
-                    </div>
-                    <div className="flex justify-between text-sm">
-                      <span className="text-muted-foreground">Status</span>
-                      <span className={`font-bold ${isPaused ? 'text-yellow-500' : 'text-green-500'}`}>
-                        {isPaused ? 'Paused' : 'Streaming'}
-                      </span>
->>>>>>> 3bed40fc
-                    </div>
-                  )}
+                <div className="pt-4 border-t border-border space-y-2">
+                  <div className="flex items-center justify-between text-sm">
+                    <span className="text-muted-foreground">Total Stream Value</span>
+                    <span className="font-bold text-xl">{calculateTotal()} USDC</span>
+                  </div>
+                  <div className="flex items-center justify-between text-sm">
+                    <span className="text-muted-foreground">Network</span>
+                    <span className="font-bold text-primary">Aptos Testnet</span>
+                  </div>
                 </div>
 
-                {/* Share link for recipient */}
                 {shareLink && (
-                  <div className="p-4 bg-background rounded-xl border-2 border-primary space-y-3 mt-4">
+                  <div className="p-4 bg-primary/5 rounded-xl border-2 border-primary space-y-3">
                     <div className="flex items-center gap-2">
                       <Share2 className="w-4 h-4 text-primary" />
-                      <p className="text-sm font-medium">
-                        Share with recipient:
-                      </p>
+                      <p className="text-sm font-medium">Stream Created!</p>
                     </div>
+                    <p className="text-xs text-muted-foreground">
+                      The recipient can view and claim the stream in the Claim Streams page
+                    </p>
                     <div className="flex items-center gap-2">
-                      <code className="flex-1 text-xs bg-secondary p-2 rounded-lg border break-all">
+                      <code className="flex-1 text-xs bg-background p-2 rounded-lg border break-all">
                         {shareLink}
                       </code>
                       <Button
                         size="icon"
                         variant="ghost"
                         onClick={copyShareLink}
-                        className="rounded-lg flex-shrink-0">
+                        className="rounded-lg flex-shrink-0"
+                      >
                         <Copy className="w-4 h-4" />
                       </Button>
                     </div>
                   </div>
                 )}
               </Card>
-            )}
-          </div>
-
             </TabsContent>
 
-            <TabsContent value="incoming" className="space-y-6">
+            {/* My Streams Tab */}
+            <TabsContent value="manage" className="space-y-6">
               <Card className="p-6 space-y-6 rounded-2xl border-2">
-                <div className="flex items-center gap-3">
-                  <div className="w-10 h-10 rounded-xl bg-primary text-primary-foreground flex items-center justify-center">
-                    <Radio className="w-5 h-5" />
-                  </div>
-                  <h2 className="text-2xl font-bold">Incoming Streams</h2>
+                <div className="flex items-center justify-between">
+                  <div className="flex items-center gap-3">
+                    <div className="w-10 h-10 rounded-xl bg-primary text-primary-foreground flex items-center justify-center">
+                      <DollarSign className="w-5 h-5" />
+                    </div>
+                    <h2 className="text-2xl font-bold">My Streams</h2>
+                  </div>
+                  <Button
+                    size="sm"
+                    variant="outline"
+                    onClick={refreshStreamData}
+                    disabled={refreshing || !connected}
+                    className="rounded-lg"
+                  >
+                    <RefreshCw className={`w-4 h-4 mr-2 ${refreshing ? "animate-spin" : ""}`} />
+                    Refresh
+                  </Button>
                 </div>
 
-                {(!connected || !account) ? (
+                {!connected && (
                   <div className="text-center py-8">
-                    <p className="text-muted-foreground mb-2">Please connect your wallet to view incoming streams</p>
-                  </div>
-                ) : (
-                  <>
-                    {isLoading ? (
-                      <div className="text-center py-8">
-                        <p className="text-muted-foreground">Loading streams...</p>
-                      </div>
-                    ) : incomingStreams.length === 0 ? (
-                      <Card className="p-8 rounded-2xl border-2 text-center">
-                        <p className="text-muted-foreground">No incoming streams</p>
-                      </Card>
-                    ) : (
-                      <div className="space-y-3">
-                        {incomingStreams.map((s, idx) => (
-                          <Card key={idx} className="p-4 rounded-xl border">
-                            <div className="flex items-center justify-between">
-                              <div className="flex flex-col">
-                                <span className="text-sm text-muted-foreground">From</span>
-                                <span className="font-mono text-sm">{s.sender.slice(0, 10)}...{s.sender.slice(-8)}</span>
+                    <p className="text-muted-foreground mb-2">
+                      Connect your wallet to view your streams
+                    </p>
+                  </div>
+                )}
+
+                {connected && loadingStreams && (
+                  <div className="text-center py-8">
+                    <p className="text-muted-foreground">Loading streams...</p>
+                  </div>
+                )}
+
+                {connected && !loadingStreams && myStreams.length === 0 && (
+                  <Card className="p-8 rounded-2xl border-2 text-center">
+                    <p className="text-muted-foreground">No streams created yet</p>
+                  </Card>
+                )}
+
+                {connected && !loadingStreams && myStreams.length > 0 && (
+                  <div className="space-y-4">
+                    {myStreams.map((stream) => (
+                      <Card
+                        key={stream.address}
+                        className="p-4 rounded-xl border-2 hover:border-primary/50 transition-colors"
+                      >
+                        <div className="space-y-3">
+                          <div className="flex items-center justify-between">
+                            <div className="flex items-center gap-2">
+                              <div
+                                className={`w-3 h-3 rounded-full ${
+                                  stream.info.isActive
+                                    ? "bg-green-500 animate-pulse"
+                                    : "bg-gray-400"
+                                }`}
+                              />
+                              <span className="font-bold">
+                                {stream.info.isActive ? "Active" : "Inactive"}
+                              </span>
+                            </div>
+                            <div className="text-right">
+                              <p className="text-sm text-muted-foreground">Balance</p>
+                              <p className="font-bold">
+                                {streamingClient.formatUSDC(stream.info.balance)} USDC
+                              </p>
+                            </div>
+                          </div>
+
+                          <div className="grid grid-cols-2 gap-3 text-sm">
+                            <div className="p-2 bg-background rounded-lg border">
+                              <p className="text-muted-foreground text-xs mb-1">To</p>
+                              <p className="font-mono text-xs font-bold break-all">
+                                {stream.info.recipient.slice(0, 10)}...
+                                {stream.info.recipient.slice(-8)}
+                              </p>
+                            </div>
+                            <div className="p-2 bg-background rounded-lg border">
+                              <p className="text-muted-foreground text-xs mb-1">
+                                Rate/Second
+                              </p>
+                              <p className="font-bold text-xs">
+                                {(Number(stream.info.ratePerSecond) / 1_000_000_000_000).toFixed(
+                                  8
+                                )}
+                              </p>
+                            </div>
+                            <div className="p-2 bg-background rounded-lg border">
+                              <p className="text-muted-foreground text-xs mb-1">Withdrawn</p>
+                              <p className="font-bold text-xs">
+                                {streamingClient.formatUSDC(stream.info.totalWithdrawn)} USDC
+                              </p>
+                            </div>
+                            <div className="p-2 bg-background rounded-lg border">
+                              <p className="text-muted-foreground text-xs mb-1">Total</p>
+                              <p className="font-bold text-xs">
+                                {streamingClient.formatUSDC(stream.info.totalDeposited)} USDC
+                              </p>
+                            </div>
+                          </div>
+
+                          <div className="space-y-2 text-sm">
+                            <div className="flex justify-between">
+                              <span className="text-muted-foreground">Started</span>
+                              <span className="font-medium">
+                                {new Date(stream.info.startTime * 1000).toLocaleDateString()}
+                              </span>
+                            </div>
+                            {stream.info.endTime > 0 && (
+                              <div className="flex justify-between">
+                                <span className="text-muted-foreground">Ends</span>
+                                <span className="font-medium">
+                                  {new Date(stream.info.endTime * 1000).toLocaleDateString()}
+                                </span>
                               </div>
-                              <div className="text-right">
-                                <div className="font-bold">{s.total_amount / Math.pow(10, 6)} {s.asset_type}</div>
-                                <div className="text-xs text-muted-foreground">{s.is_active ? 'Active' : 'Paused'}</div>
-                              </div>
-                            </div>
-                            <div className="mt-3 flex justify-between items-center">
-                              <StreamingOdometer
-                                value={s.withdrawn_amount / Math.pow(10, 6)}
-                                decimals={6}
-                                tokenSymbol={s.asset_type}
-                                isAnimating={s.is_active}
-                                size="md"
-                                streamingRate={(s.flow_rate_per_second || 0) / Math.pow(10, 6)}
-                                maxValue={(s.total_amount || 0) / Math.pow(10, 6)}
-                              />
+                            )}
+                          </div>
+
+                          <div className="flex gap-2">
+                            {stream.info.isActive && (
                               <Button
                                 size="sm"
-                                onClick={async () => {
-                                  try {
-                                    if (s.asset_type === "Fungible Asset") {
-                                      await withdrawFromStreamFa(s.sender, s.stream_id);
-                                    } else {
-                                      await withdrawFromStreamCoin(s.sender, s.stream_id, s.asset_type);
-                                    }
-                                    toast.success("Withdrawal successful");
-                                  } catch (error) {
-                                    console.error("Error withdrawing from stream:", error);
-                                    toast.error("Failed to withdraw from stream");
-                                  }
-                                }}
-                                disabled={!s.is_active}
+                                variant="destructive"
+                                onClick={() => cancelStream(stream.address)}
+                                className="flex-1 rounded-lg"
                               >
-                                Withdraw
+                                <Square className="w-4 h-4 mr-1" />
+                                Cancel
                               </Button>
-                            </div>
-                          </Card>
-                        ))}
-                      </div>
-                    )}
-                  </>
+                            )}
+                          </div>
+                        </div>
+                      </Card>
+                    ))}
+                  </div>
                 )}
               </Card>
             </TabsContent>
           </Tabs>
+
           {/* Use Cases */}
           <div className="grid md:grid-cols-3 gap-4">
             <Card className="p-4 rounded-xl border-2 text-center">
@@ -1340,30 +656,17 @@
           <div className="p-6 rounded-2xl bg-primary/10 border-2 border-primary">
             <h3 className="font-bold text-lg mb-2">🌊 Real-Time Money Flow</h3>
             <p className="text-muted-foreground">
-              Money streaming enables continuous payment flows on Aptos.
-              Recipients see funds accumulate in real-time, every second. Built
-              on LayerZero USDC for maximum compatibility.
+              Money streaming enables continuous payment flows on Aptos. Recipients see
+              funds accumulate in real-time, every second. Built on LayerZero USDC for
+              maximum compatibility.
             </p>
           </div>
-
-          {/* Demo Link Banner */}
-          <Card className="p-6 rounded-2xl border-2 border-primary bg-gradient-to-br from-primary/5 to-primary/10">
-            <h3 className="font-bold text-lg mb-2">🎬 Try Demo Stream</h3>
-            <p className="text-muted-foreground mb-4">
-              Experience receiving a money stream in real-time. Click below to
-              see how it works!
-            </p>
-            <Link to="/claim-stream?rate=100&duration=hour&from=0xdemo&total=2400">
-              <Button className="w-full rounded-xl font-bold">
-                View Demo Stream
-                <ArrowRight className="w-4 h-4 ml-2" />
-              </Button>
-            </Link>
-          </Card>
         </div>
       </div>
 
       <BottomNav />
     </div>
   );
-};+};
+
+export default Streaming;